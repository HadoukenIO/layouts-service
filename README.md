--- conflicted
+++ resolved
@@ -6,15 +6,6 @@
 The OpenFin Layouts Service delivers window management and layout user experience across the desktop for OpenFin-based applications.
 
 This project consist of 3 parts:
-<<<<<<< HEAD
-1. The Layouts Provider, managing the state of windows, tabs and layouts
-2. The Layouts Client, exposing APIs for applications to control snap & dock, tabbing, and save & restore
-3. The Layouts Demo App, demonstrating the different features of OpenFin Layouts
-
-### Dependencies
-- OpenFin version for applications using the Layouts Service = 9.61.38.41
-- OpenFin version used by the Layouts Provider = 13.76.43.32
-=======
 1. The Layouts Provider, managing the state of windows and layouts
 2. The Layouts Client, exposing APIs for applications to control snap & dock and save & restore
 3. The Layouts Demo App, demonstrating the different features of OpenFin Layouts
@@ -22,7 +13,6 @@
 ### Dependencies
 - OpenFin version for applications using the Layouts Service = 13.76.45.13
 - OpenFin version used by the Layouts Provider = 13.76.45.13
->>>>>>> 6acab54b
 - RVM >= 4.7
 
 ### Default Features
@@ -33,16 +23,6 @@
    - Resize windows in group
    - Windows can be undocked by pressing `CTRL+SHIFT+U` or `CMD+SHIFT+U` when the window has focus
    - Windows and groups can also be undocked using the client API
-<<<<<<< HEAD
-- Tabbing
-   - Dropping a window on-top of another window will tab the windows together
-   - Dropping a window on-top of an existing tab group will add it to that group
-   - Tabs can be reordered and renamed
-   - Minimize/maximize/restore/close on the tabstrip affects the whole tab group (tabstrip and tabbed windows)
-   - Application developers can provide their own tabstrip - simply by hosting a templated html file
-   - The service comes with a Chrome-like default tabstrip that will be used if no custom tabstrip is defined
-=======
->>>>>>> 6acab54b
 - Save & Restore
    - The service has APIs for generating and restoring workspaces
    - The provided demo showcases how a layout manager application could use the APIs to manage workspaces
