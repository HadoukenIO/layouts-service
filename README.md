--- conflicted
+++ resolved
@@ -11,13 +11,8 @@
 3. The Layouts Demo App, demonstrating the different features of OpenFin Layouts
 
 ### Dependencies
-<<<<<<< HEAD
 - OpenFin version for applications using the Layouts Service = 9.61.38.41
-- OpenFin version used by the Layouts Provider = 9.61.38.41
-=======
-- OpenFin version for applications using Layouts >= 9.61.38.41
-- OpenFin version used in the Layouts Service = 13.76.43.31
->>>>>>> cb28d5b1
+- OpenFin version used by the Layouts Provider = 13.76.43.31
 - RVM >= 4.7
 
 ### Features
