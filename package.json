{
  "name": "openfin-layouts",
  "version": "1.0.1",
  "description": "Client library for the OpenFin Layouts service",
  "types": "dist/client/main.d.ts",
  "main": "dist/client/main-bundle.js",
  "files": [
    "dist/client"
  ],
  "scripts": {
    "test:unit": "jest --colors --no-cache --config=jest-unit.config.json",
    "test:int": "node test/runner.js",
    "test": "npm run test:unit && npm run test:int",
    "check": "gts check && cd test && gts check",
    "clean": "gts clean && rimraf gen",
    "docs:api": "typedoc --name \"OpenFin Layouts\" --theme ./typedoc-template --out ./dist/docs/api --excludeNotExported --excludePrivate --excludeProtected --hideGenerator --readme DOCS.md --tsconfig src/client/tsconfig.json --readme none",
    "docs:config": "bootprint json-schema ./res/provider/config/layouts-config.schema.json ./dist/docs/config",
    "docs": "npm run docs:api && npm run docs:config",
    "fix": "gts fix && cd test && gts fix",
    "prepare": "npm run generate",
    "posttest": "npm run check",
    "prepack": "npm run clean && npm run build && tsc -p src/client/tsconfig.types.json",
    "build": "webpack --mode production",
    "build:dev": "webpack --mode development",
    "watch": "webpack --watch --mode development",
    "generate": "node scripts/generateCode.js",
    "zip": "node scripts/createProviderZip.js",
    "start": "node server.js"
  },
  "keywords": [],
  "license": "Apache-2.0",
  "devDependencies": {
    "@types/jest": "^24.0.11",
    "@types/power-assert": "^1.5.0",
    "@types/sortablejs": "^1.3.32",
    "archiver": "^3.0.0",
    "copy-webpack-plugin": "^4.5.1",
    "execa": "^0.10.0",
    "express": "^4.16.3",
    "gts": "^0.7.1",
    "jest": "^24.5.0",
    "jest-circus": "^24.5.0",
    "jest-cli": "^24.5.0",
    "jest-junit": "^6.3.0",
    "json-schema-defaults": "^0.4.0",
    "json-schema-to-typescript": "^6.1.0",
    "mkdirp": "^0.5.1",
<<<<<<< HEAD
    "power-assert": "^1.6.1",
=======
    "pre-commit": "^1.2.2",
>>>>>>> 92efe02e
    "rimraf": "^2.6.2",
    "robotjs": "^0.5.1",
    "ts-jest": "^24.0.0",
    "ts-loader": "^4.4.2",
    "typedoc": "^0.12.0",
    "typedoc-plugin-external-module-name": "^1.1.3",
    "typescript": "~3.0.3",
    "webpack": "^4.20.2",
    "webpack-cli": "^3.1.0",
    "webpack-dev-middleware": "^3.4.0"
  },
  "dependencies": {
    "fast-deep-equal": "^2.0.1",
    "hadouken-js-adapter": "0.36.1-alpha.1",
    "sortablejs": "^1.7.0"
  },
  "jest-junit": {
    "outputDirectory": "./dist/test",
    "outputName": "results-unit.xml",
    "classNameTemplate": "{classname} > {title}",
    "titleTemplate": "{title}",
    "ancestorSeparator": " > "
  },
  "precommit": {
    "run": [
      "check"
    ]
  }
}<|MERGE_RESOLUTION|>--- conflicted
+++ resolved
@@ -45,11 +45,8 @@
     "json-schema-defaults": "^0.4.0",
     "json-schema-to-typescript": "^6.1.0",
     "mkdirp": "^0.5.1",
-<<<<<<< HEAD
     "power-assert": "^1.6.1",
-=======
     "pre-commit": "^1.2.2",
->>>>>>> 92efe02e
     "rimraf": "^2.6.2",
     "robotjs": "^0.5.1",
     "ts-jest": "^24.0.0",
