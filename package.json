--- conflicted
+++ resolved
@@ -1,10 +1,6 @@
 {
   "name": "openfin-layouts",
-<<<<<<< HEAD
-  "version": "1.1.0",
-=======
   "version": "1.2.0",
->>>>>>> 6acab54b
   "description": "Client library for the OpenFin Layouts service",
   "types": "dist/client/main.d.ts",
   "main": "dist/client/main-bundle.js",
