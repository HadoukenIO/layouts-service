{
  "name": "openfin-layouts",
  "version": "1.0.1",
  "description": "Client library for the OpenFin Layouts service",
  "types": "dist/client/main.d.ts",
  "main": "dist/client/main-bundle.js",
  "files": [
    "dist/client"
  ],
  "scripts": {
    "test:unit": "jest --colors --no-cache --config=jest-unit.config.json",
    "test:int": "node test/runner.js",
    "test": "npm run test:unit && npm run test:int",
    "check": "gts check && cd test && gts check",
    "clean": "gts clean && rimraf gen",
    "docs:api": "typedoc --name \"OpenFin Layouts\" --theme ./typedoc-template --out ./dist/docs/api --excludeNotExported --excludePrivate --excludeProtected --hideGenerator --readme DOCS.md --tsconfig src/client/tsconfig.json --readme none",
    "docs:config": "bootprint json-schema ./res/provider/config/layouts-config.schema.json ./dist/docs/config",
    "docs": "npm run docs:api && npm run docs:config",
    "fix": "gts fix && cd test && gts fix",
    "prepare": "npm run generate",
    "posttest": "npm run check",
    "prepack": "npm run clean && npm run build && tsc -p src/client/tsconfig.types.json",
    "build": "svc-tools build -- --mode production",
    "build:dev": "svc-tools build -- --mode development",
    "generate": "node scripts/generateCode.js",
    "zip": "svc-tools zip",
    "start": "svc-tools start"
  },
  "keywords": [],
  "license": "Apache-2.0",
  "devDependencies": {
    "@types/jest": "^24.0.11",
    "@types/power-assert": "^1.5.0",
    "@types/sortablejs": "^1.3.32",
<<<<<<< HEAD
    "archiver": "^3.0.0",
    "copy-webpack-plugin": "^4.5.1",
=======
    "ava": "^0.25.0",
>>>>>>> 4aa59c45
    "execa": "^0.10.0",
    "express": "^4.16.3",
    "gts": "^0.7.1",
    "jest": "^24.5.0",
    "jest-circus": "^24.5.0",
    "jest-cli": "^24.5.0",
    "jest-junit": "^6.3.0",
    "json-schema-defaults": "^0.4.0",
    "json-schema-to-typescript": "^6.1.0",
    "mkdirp": "^0.5.1",
<<<<<<< HEAD
    "power-assert": "^1.6.1",
    "pre-commit": "^1.2.2",
    "rimraf": "^2.6.2",
    "robotjs": "^0.5.1",
    "ts-jest": "^24.0.0",
    "ts-loader": "^4.4.2",
=======
    "openfin-service-tooling": "^1.0.2",
    "pre-commit": "^1.2.2",
    "rimraf": "^2.6.2",
    "robotjs": "^0.5.1",
    "ts-jest": "^23.10.5",
>>>>>>> 4aa59c45
    "typedoc": "^0.12.0",
    "typedoc-plugin-external-module-name": "^1.1.3",
    "typescript": "~3.0.3"
  },
  "dependencies": {
    "fast-deep-equal": "^2.0.1",
    "hadouken-js-adapter": "0.36.1-alpha.1",
    "sortablejs": "^1.7.0"
  },
  "precommit": {
    "run": [
      "check"
    ]
  }
}<|MERGE_RESOLUTION|>--- conflicted
+++ resolved
@@ -32,12 +32,8 @@
     "@types/jest": "^24.0.11",
     "@types/power-assert": "^1.5.0",
     "@types/sortablejs": "^1.3.32",
-<<<<<<< HEAD
     "archiver": "^3.0.0",
     "copy-webpack-plugin": "^4.5.1",
-=======
-    "ava": "^0.25.0",
->>>>>>> 4aa59c45
     "execa": "^0.10.0",
     "express": "^4.16.3",
     "gts": "^0.7.1",
@@ -48,20 +44,13 @@
     "json-schema-defaults": "^0.4.0",
     "json-schema-to-typescript": "^6.1.0",
     "mkdirp": "^0.5.1",
-<<<<<<< HEAD
     "power-assert": "^1.6.1",
+    "openfin-service-tooling": "^1.0.2",
     "pre-commit": "^1.2.2",
     "rimraf": "^2.6.2",
     "robotjs": "^0.5.1",
     "ts-jest": "^24.0.0",
     "ts-loader": "^4.4.2",
-=======
-    "openfin-service-tooling": "^1.0.2",
-    "pre-commit": "^1.2.2",
-    "rimraf": "^2.6.2",
-    "robotjs": "^0.5.1",
-    "ts-jest": "^23.10.5",
->>>>>>> 4aa59c45
     "typedoc": "^0.12.0",
     "typedoc-plugin-external-module-name": "^1.1.3",
     "typescript": "~3.0.3"
