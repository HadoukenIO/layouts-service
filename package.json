--- conflicted
+++ resolved
@@ -13,12 +13,8 @@
     "channels": "svc-tools channels",
     "check": "svc-tools check",
     "clean": "rimraf gen dist",
-<<<<<<< HEAD
     "docs": "npm run docs:api && npm run docs:config",
-    "docs:api": "typedoc --name \"OpenFin Layouts\" --theme ./typedoc-template --out ./dist/docs/api --excludeNotExported --excludePrivate --excludeProtected --hideGenerator --readme DOCS.md --tsconfig src/client/tsconfig.json --readme none",
-=======
     "docs:api": "svc-tools docs",
->>>>>>> 390a5070
     "docs:config": "bootprint json-schema ./res/provider/config/layouts-config.schema.json ./dist/docs/config",
     "fix": "svc-tools fix",
     "generate": "node scripts/generateCode.js",
@@ -46,11 +42,7 @@
     "json-schema-defaults": "^0.4.0",
     "json-schema-to-typescript": "^6.1.0",
     "mkdirp": "^0.5.1",
-<<<<<<< HEAD
-    "openfin-service-tooling": "^1.0.6",
-=======
     "openfin-service-tooling": "^1.0.7",
->>>>>>> 390a5070
     "power-assert": "^1.6.1",
     "pre-commit": "^1.2.2",
     "robotjs": "^0.5.1",
