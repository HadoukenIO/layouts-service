--- conflicted
+++ resolved
@@ -8,15 +8,9 @@
     "dist/client"
   ],
   "scripts": {
-<<<<<<< HEAD
-    "test:unit": "jest --colors --no-cache --config=jest-unit.config.js",
-    "test:int": "svc-tools test:int -m ./test/runner.js",
-    "test": "npm run test:unit && npm run test:int",
-=======
     "build": "svc-tools build --mode production",
     "build:dev": "svc-tools build --mode development",
     "channels": "svc-tools channels",
->>>>>>> 704f7085
     "check": "svc-tools check",
     "clean": "rimraf gen dist",
     "docs": "npm run docs:api && npm run docs:config",
@@ -27,9 +21,9 @@
     "posttest": "npm run check",
     "prepack": "npm run clean && npm run build && tsc -p src/client/tsconfig.types.json",
     "prepare": "npm run generate",
+    "test:unit": "jest --colors --no-cache --config=jest-unit.config.js",
+    "test:int": "svc-tools test:int -m ./test/runner.js",
     "test": "npm run test:unit && npm run test:int",
-    "test:int": "node test/runner.js",
-    "test:unit": "jest --colors --no-cache --config=jest-unit.config.js",
     "zip": "svc-tools zip",
     "start": "svc-tools start"
   },
