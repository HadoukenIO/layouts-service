--- conflicted
+++ resolved
@@ -42,11 +42,8 @@
     "json-schema-defaults": "^0.4.0",
     "json-schema-to-typescript": "^6.1.0",
     "mkdirp": "^0.5.1",
-<<<<<<< HEAD
     "openfin-service-tooling": "1.0.2-alpha.6",
-=======
     "pre-commit": "^1.2.2",
->>>>>>> 92efe02e
     "rimraf": "^2.6.2",
     "robotjs": "^0.5.1",
     "ts-jest": "^23.10.5",
