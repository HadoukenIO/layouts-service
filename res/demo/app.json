{
    "licenseKey": "64605fac-add3-48a0-8710-64b38e96a2dd",
    "startup_app": {
        "name": "Layouts-Manager",
        "url": "http://localhost:1337/demo/LayoutsUI.html",
        "uuid": "Layouts-Manager",
        "autoShow": true,
        "saveWindowState": false,
        "defaultHeight": 605,
        "defaultWidth": 753,
        "defaultCentered": true,
        "resizable": false
    },
    "runtime": {
        "arguments": "--v=1 --enable-crash-reporting --inspect=9222 --enable-aggressive-domstorage-flushing",
<<<<<<< HEAD
        "version": "13.76.43.32"
=======
        "version": "13.76.45.13"
>>>>>>> 6acab54b
    },
    "services": [
        {
            "name": "layouts",
            "manifestUrl": "http://localhost:1337/provider/app.json",
            "config": {
                "rules": [
                    {
                        "scope": {
                            "level": "application",
                            "uuid": "Layouts-Manager",
                            "name": "Layouts-Manager"
                        },
                        "config": {
                            "enabled": true,
                            "features": {
                                "snap": true,
                                "dock": true,
                                "tab": true
                            },
                            "preview": {
                                "snap": {
                                    "activeOpacity": 0.8,
                                    "targetOpacity": 0.8
                                },
                                "tab": {
                                    "activeOpacity": 0.8,
                                    "targetOpacity": 0.8
                                }
                            }
                        }
                    }
                ]
            }
        }
    ],
    "shortcut": {
        "company": "OpenFin",
        "description": "Layouts-Manager",
        "name": "Layouts-Manager"
    }
}<|MERGE_RESOLUTION|>--- conflicted
+++ resolved
@@ -13,11 +13,7 @@
     },
     "runtime": {
         "arguments": "--v=1 --enable-crash-reporting --inspect=9222 --enable-aggressive-domstorage-flushing",
-<<<<<<< HEAD
-        "version": "13.76.43.32"
-=======
         "version": "13.76.45.13"
->>>>>>> 6acab54b
     },
     "services": [
         {
