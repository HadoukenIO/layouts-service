<html>

<head>
<<<<<<< HEAD
    <script src="../../../client/main-bundle.js"></script>
    <script src="../../CustomUI-bundle.js"></script>
=======
    <script src="../../tabapp-bundle.js"></script>
>>>>>>> 7eb4218a
    <title></title>
    <style>
        body {
            width: 100%;
            height: 100%;
            padding: 0;
            margin: 0;
        }
    </style>

</head>

<body>
    <script>
<<<<<<< HEAD
        var randomColor = "#"+((1<<24)*Math.random()|0).toString(16); 
    
        document.body.style.backgroundColor = randomColor;

        fin.desktop.main(() => {
            //window.TabClient.init("http://localhost:1337/demo/tabbing/UI/UI1.html");
            window.setTabClient("http://localhost:1337/demo/tabbing/UI/UI1.html", {height: 62});
=======
        fin.desktop.main(()=>{
            window.setTabClient("http://localhost:1337/demo/tabbing/UI/UI1.html");
>>>>>>> 7eb4218a
        })
    </script>
</body>

</html><|MERGE_RESOLUTION|>--- conflicted
+++ resolved
@@ -1,12 +1,7 @@
 <html>
 
 <head>
-<<<<<<< HEAD
-    <script src="../../../client/main-bundle.js"></script>
-    <script src="../../CustomUI-bundle.js"></script>
-=======
     <script src="../../tabapp-bundle.js"></script>
->>>>>>> 7eb4218a
     <title></title>
     <style>
         body {
@@ -21,18 +16,8 @@
 
 <body>
     <script>
-<<<<<<< HEAD
-        var randomColor = "#"+((1<<24)*Math.random()|0).toString(16); 
-    
-        document.body.style.backgroundColor = randomColor;
-
-        fin.desktop.main(() => {
-            //window.TabClient.init("http://localhost:1337/demo/tabbing/UI/UI1.html");
-            window.setTabClient("http://localhost:1337/demo/tabbing/UI/UI1.html", {height: 62});
-=======
         fin.desktop.main(()=>{
             window.setTabClient("http://localhost:1337/demo/tabbing/UI/UI1.html");
->>>>>>> 7eb4218a
         })
     </script>
 </body>
