--- conflicted
+++ resolved
@@ -1,12 +1,7 @@
 <html>
 
 <head>
-<<<<<<< HEAD
-    <script src="../../../client/main-bundle.js"></script>
-    <script src="../../CustomUI-bundle.js"></script>
-=======
     <script src="../../tabapp-bundle.js"></script>
->>>>>>> 7eb4218a
     <title></title>
     <style>
         body {
@@ -22,11 +17,7 @@
 <body>
     <script>
         fin.desktop.main(()=>{
-<<<<<<< HEAD
-            window.setTabClient("http://localhost:1337/demo/tabbing/UI/UI2.html", { height: 62 });
-=======
             window.setTabClient("http://localhost:1337/demo/tabbing/UI/UI2.html");
->>>>>>> 7eb4218a
         })
     </script>
 </body>
