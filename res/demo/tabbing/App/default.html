--- conflicted
+++ resolved
@@ -1,12 +1,7 @@
 <html>
 
 <head>
-<<<<<<< HEAD
-    <script src="../../../client/main-bundle.js"></script>
-    <script src="../../CustomUI-bundle.js"></script>
-=======
     <script src="../../tabapp-bundle.js"></script>
->>>>>>> 7eb4218a
     <title></title>
     <style>
         body {
@@ -20,14 +15,6 @@
 </head>
 
 <body>
-<<<<<<< HEAD
-    <script>
-        var randomColor = "#"+((1<<24)*Math.random()|0).toString(16); 
-    
-        document.body.style.backgroundColor = randomColor;
-    </script>
-=======
->>>>>>> 7eb4218a
 </body>
 
 </html>