--- conflicted
+++ resolved
@@ -229,11 +229,7 @@
                                             <option>beta</option>
                                             <option>canary</option>
                                             <option value="" disabled>------</option>
-<<<<<<< HEAD
-                                            <option>13.76.43.32</option>
-=======
                                             <option>13.76.45.13</option>
->>>>>>> 509c7f1e
                                         </select>
                                     </div>
                                 </div>
