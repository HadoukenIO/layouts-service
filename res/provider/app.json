--- conflicted
+++ resolved
@@ -15,10 +15,6 @@
     },
     "runtime": {
         "arguments": "--enable-aggressive-domstorage-flushing",
-<<<<<<< HEAD
-        "version": "13.76.43.32"
-=======
         "version": "13.76.45.13"
->>>>>>> 6acab54b
     }
 }