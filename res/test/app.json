{
    "devtools_port": 9090,
    "runtime": {
<<<<<<< HEAD
        "arguments": "--v=1 --enable-crash-reporting",
        "version": "9.61.37.36"
=======
        "arguments": "--v=1 --enable-crash-reporting --disabled-frame-groups",
        "version": "9.61.37.42"
>>>>>>> 14a89b90
    },
    "services":[{"name": "layouts", "manifestUrl": "http://localhost:1337/test/provider.json"}],
    "startup_app": {
        "name": "testApp",
        "uuid": "testApp",
        "url": "http://localhost:1337/test/test.html",
        "autoShow": false
    }
}<|MERGE_RESOLUTION|>--- conflicted
+++ resolved
@@ -1,13 +1,8 @@
 {
     "devtools_port": 9090,
     "runtime": {
-<<<<<<< HEAD
-        "arguments": "--v=1 --enable-crash-reporting",
-        "version": "9.61.37.36"
-=======
         "arguments": "--v=1 --enable-crash-reporting --disabled-frame-groups",
         "version": "9.61.37.42"
->>>>>>> 14a89b90
     },
     "services":[{"name": "layouts", "manifestUrl": "http://localhost:1337/test/provider.json"}],
     "startup_app": {
