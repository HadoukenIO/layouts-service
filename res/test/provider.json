--- conflicted
+++ resolved
@@ -21,11 +21,7 @@
     },
   "runtime": {
     "arguments": "--v=1 --enable-crash-reporting --disabled-frame-groups",
-<<<<<<< HEAD
-    "version": "9.61.37.36"
-=======
     "version": "9.61.37.42"
->>>>>>> 14a89b90
   },
     "shortcut": {}
 }