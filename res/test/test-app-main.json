{
    "devtools_port": 9090,
    "licenseKey": "64605fac-add3-48a0-8710-64b38e96a2dd",
    "runtime": {
        "arguments": "--v=1 --enable-crash-reporting",
<<<<<<< HEAD
        "version": "13.76.43.32"
=======
        "version": "13.76.45.13"
>>>>>>> 6acab54b
    },
    "services": [
        {
            "name": "layouts",
            "manifestUrl": "http://localhost:1337/test/provider.json",
            "enabled": true,
            "config": {
                "features": {
                    "snap": true,
                    "dock": true,
                    "tab": true
                }
            }
        }
    ],
    "startup_app": {
        "name": "testApp",
        "uuid": "testApp",
        "url": "http://localhost:1337/test/test.html",
        "autoShow": false
    }
}<|MERGE_RESOLUTION|>--- conflicted
+++ resolved
@@ -3,11 +3,7 @@
     "licenseKey": "64605fac-add3-48a0-8710-64b38e96a2dd",
     "runtime": {
         "arguments": "--v=1 --enable-crash-reporting",
-<<<<<<< HEAD
-        "version": "13.76.43.32"
-=======
         "version": "13.76.45.13"
->>>>>>> 6acab54b
     },
     "services": [
         {
