<body style="-webkit-app-region:drag">
</body>
<script src="../SnapDockService/client/global.js"></script>
<link href="https://fonts.googleapis.com/css?family=Roboto" rel="stylesheet">
<<<<<<< HEAD
<style>
        :root {
                --main-bg-color: #1F1E24;
                --border-color: #2A2A30;
                --highlight-color: #0E00A0;
        }

        ::-webkit-scrollbar {
                display: none;
        }

        body {
                font-family: 'AkkuratPro', 'Roboto', arial, sans-serif;
                display: flex;
                flex-direction: column;
                justify-content: space-between;
                align-items: center;
                height: 80vh;
                user-select: none;
                -webkit-user-select: none;
        }

        h1 {
                color: #ffffff;
        }

        button {
                width: 120px;
                height: 30px;
                box-sizing: border-box;
                border-radius: 5px;
                border: 3px solid var(--border-color);
                padding: 2px;
                margin: 3px;
                box-shadow: 0.5px 0.5px 0px 0 #1b1b2b;
                background-color: var(--main-bg-color);
                color: #FFFFFF;
                text-align: center;
        }

        button:hover {
                cursor: pointer;
                background-color: var(--border-color);
        }

        button:active {
                background-color: #6D6A82;
        }
</style>
<script>
        const colors =
                ['#7B7BFF', '#A7A7A7', '#3D4059', '#D8D8D8', '#1A194D', '#B6B6B6'];
        // tslint:disable-next-line
        const n = parseInt(fin.desktop.Window.getCurrent().name.slice(-1), 10);
        document.body.style.backgroundColor = colors[n - 1];
        const h1 = document.createElement('h1');
        h1.innerHTML = `Window ${n}`;
        document.body.appendChild(h1);
        const btn = document.createElement('button')
        btn.innerText = 'Undock'
        btn.onclick = () => window.Layouts.undock()
        btn.style = '-webkit-app-region: no-drag'
        document.body.appendChild(btn)
</script>
<script src="../SnapDockService/client/global.js"></script>
<script>
        Layouts.addEventListener('join-snap-group', () => { console.log('Joined group') });
        Layouts.addEventListener('leave-snap-group', () => { console.log('Left group') });
</script>
=======
<link rel="stylesheet" href="style.css">
<script src="main.js"></script>
>>>>>>> c990830c
</html><|MERGE_RESOLUTION|>--- conflicted
+++ resolved
@@ -2,78 +2,10 @@
 </body>
 <script src="../SnapDockService/client/global.js"></script>
 <link href="https://fonts.googleapis.com/css?family=Roboto" rel="stylesheet">
-<<<<<<< HEAD
-<style>
-        :root {
-                --main-bg-color: #1F1E24;
-                --border-color: #2A2A30;
-                --highlight-color: #0E00A0;
-        }
-
-        ::-webkit-scrollbar {
-                display: none;
-        }
-
-        body {
-                font-family: 'AkkuratPro', 'Roboto', arial, sans-serif;
-                display: flex;
-                flex-direction: column;
-                justify-content: space-between;
-                align-items: center;
-                height: 80vh;
-                user-select: none;
-                -webkit-user-select: none;
-        }
-
-        h1 {
-                color: #ffffff;
-        }
-
-        button {
-                width: 120px;
-                height: 30px;
-                box-sizing: border-box;
-                border-radius: 5px;
-                border: 3px solid var(--border-color);
-                padding: 2px;
-                margin: 3px;
-                box-shadow: 0.5px 0.5px 0px 0 #1b1b2b;
-                background-color: var(--main-bg-color);
-                color: #FFFFFF;
-                text-align: center;
-        }
-
-        button:hover {
-                cursor: pointer;
-                background-color: var(--border-color);
-        }
-
-        button:active {
-                background-color: #6D6A82;
-        }
-</style>
-<script>
-        const colors =
-                ['#7B7BFF', '#A7A7A7', '#3D4059', '#D8D8D8', '#1A194D', '#B6B6B6'];
-        // tslint:disable-next-line
-        const n = parseInt(fin.desktop.Window.getCurrent().name.slice(-1), 10);
-        document.body.style.backgroundColor = colors[n - 1];
-        const h1 = document.createElement('h1');
-        h1.innerHTML = `Window ${n}`;
-        document.body.appendChild(h1);
-        const btn = document.createElement('button')
-        btn.innerText = 'Undock'
-        btn.onclick = () => window.Layouts.undock()
-        btn.style = '-webkit-app-region: no-drag'
-        document.body.appendChild(btn)
-</script>
-<script src="../SnapDockService/client/global.js"></script>
+<link rel="stylesheet" href="style.css">
+<script src="main.js"></script>
 <script>
         Layouts.addEventListener('join-snap-group', () => { console.log('Joined group') });
         Layouts.addEventListener('leave-snap-group', () => { console.log('Left group') });
 </script>
-=======
-<link rel="stylesheet" href="style.css">
-<script src="main.js"></script>
->>>>>>> c990830c
 </html>