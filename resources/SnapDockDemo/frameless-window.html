--- conflicted
+++ resolved
@@ -5,33 +5,7 @@
 <link rel="stylesheet" href="style.css">
 <script src="main.js"></script>
 <script>
-<<<<<<< HEAD
-        const colors =
-                ['#7B7BFF', '#A7A7A7', '#3D4059', '#D8D8D8', '#1A194D', '#B6B6B6'];
-        // tslint:disable-next-line
-        const n = parseInt(fin.desktop.Window.getCurrent().name.slice(-1), 10);
-        document.body.style.backgroundColor = colors[n - 1];
-        const h1 = document.createElement('h1');
-        h1.innerHTML = `Window ${n}`;
-        document.body.appendChild(h1);
-        const undockBtn = document.createElement('button')
-        undockBtn.innerText = 'Undock'
-        undockBtn.onclick = () => window.Layouts.undock()
-        undockBtn.style = '-webkit-app-region: no-drag'
-        document.body.appendChild(undockBtn)
-        const explodeBtn = document.createElement('button')
-        explodeBtn.innerText = 'Explode'
-        explodeBtn.onclick = () => window.Layouts.explodeGroup()
-        explodeBtn.style = '-webkit-app-region: no-drag'
-        document.body.appendChild(explodeBtn)
-</script>
-<script src="../SnapDockService/client/global.js"></script>
-<script>
-        Layouts.addEventListener('joingroup', () => { console.log('Joined group') });
-        Layouts.addEventListener('leavegroup', () => { console.log('Left group') });
-=======
         Layouts.addEventListener('join-snap-group', () => { console.log('Joined group') });
         Layouts.addEventListener('leave-snap-group', () => { console.log('Left group') });
->>>>>>> 7b1f7d90
 </script>
 </html>