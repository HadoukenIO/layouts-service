
'use strict';

// webpack.config.js
const webpack = require('webpack')
var path = require('path')
const CopyWebpackPlugin = require('copy-webpack-plugin')
const transform = require('./templateBuilder')

const PROD_RUNTIME_VERSION = '8.56.30.55'

module.exports = (mode) => webpack(mode === 'production' ? {
    devtool: 'inline-source-map',
    entry: {
        'provider': './build/src/SnapAndDock/Service/main.js',
        'client': './build/src/SnapAndDock/Client/global.js'
    }, // file extension after index is optional for .js files
    output: {
        path: path.resolve('dist'),
        filename: '[name].js'
    },
    plugins: [
        new CopyWebpackPlugin([{
            from: './resources/SnapDockService/',
            ignore: '*.template.json'
        }]),
        new CopyWebpackPlugin([{
            from: './resources/SnapDockService/app.template.json',
            to: 'app.json',
            transform: transform(PROD_RUNTIME_VERSION, `https://cdn.openfin.co/services/openfin/layouts/${process.env.GIT_SHORT_SHA}/provider.html`, false)
        }]),
    ],
    mode
} : {
<<<<<<< HEAD
        devtool: 'inline-source-map',
        entry: {
            'SnapDockService/main': './build/src/SnapAndDock/main.js',
            'SnapDockService/client/main': './build/src/SnapAndDock/Client/main.js',
            'SnapDockService/client/global': './build/src/SnapAndDock/Client/global.js',
            'SnapDockService/client/withLaunch': './src/SnapAndDock/Client/withLaunch.js',
            'LayoutsService/main': './build/src/Layouts/Service/index.js',
            'LayoutsService/client/global': './build/src/Layouts/Client/global.js'
        }, // file extension after index is optional for .js files
        output: {
            path: path.resolve('dist'),
            filename: '[name].js'
        },
        plugins: [
            new CopyWebpackPlugin([{ from: './resources' }]),
        ],
        mode
    });
=======
    devtool: 'inline-source-map',
    entry: {
        'SnapDockService/provider': './build/src/SnapAndDock/Service/main.js',
        'SnapDockService/client/main': './build/src/SnapAndDock/Client/main.js',
        'SnapDockService/client/global': './build/src/SnapAndDock/Client/global.js',
        'SnapDockService/client/withLaunch': './src/SnapAndDock/Client/withLaunch.js',
        'Layouts/Service/index': './build/src/Layouts/Service/index.js',
        'Layouts/Client/index': './build/src/Layouts/Client/index.js'
    }, // file extension after index is optional for .js files
    output: {
        path: path.resolve('dist'),
        filename: '[name].js'
    },
    plugins: [
        new CopyWebpackPlugin([{ from: './resources', ignore: '*.template.json' }]),
        new CopyWebpackPlugin([{
            from: './resources/SnapDockService/app.template.json',
            to: 'SnapDockService/app.json',
            transform: transform(process.env.OF_RUNTIME_VERSION || 'canary', 'http://localhost:1337/SnapDockService/provider.html', mode === 'development')
        }]),
    ],
    mode: 'development'
});
>>>>>>> c9c4953d
<|MERGE_RESOLUTION|>--- conflicted
+++ resolved
@@ -32,34 +32,14 @@
     ],
     mode
 } : {
-<<<<<<< HEAD
-        devtool: 'inline-source-map',
-        entry: {
-            'SnapDockService/main': './build/src/SnapAndDock/main.js',
-            'SnapDockService/client/main': './build/src/SnapAndDock/Client/main.js',
-            'SnapDockService/client/global': './build/src/SnapAndDock/Client/global.js',
-            'SnapDockService/client/withLaunch': './src/SnapAndDock/Client/withLaunch.js',
-            'LayoutsService/main': './build/src/Layouts/Service/index.js',
-            'LayoutsService/client/global': './build/src/Layouts/Client/global.js'
-        }, // file extension after index is optional for .js files
-        output: {
-            path: path.resolve('dist'),
-            filename: '[name].js'
-        },
-        plugins: [
-            new CopyWebpackPlugin([{ from: './resources' }]),
-        ],
-        mode
-    });
-=======
     devtool: 'inline-source-map',
     entry: {
         'SnapDockService/provider': './build/src/SnapAndDock/Service/main.js',
         'SnapDockService/client/main': './build/src/SnapAndDock/Client/main.js',
         'SnapDockService/client/global': './build/src/SnapAndDock/Client/global.js',
         'SnapDockService/client/withLaunch': './src/SnapAndDock/Client/withLaunch.js',
-        'Layouts/Service/index': './build/src/Layouts/Service/index.js',
-        'Layouts/Client/index': './build/src/Layouts/Client/index.js'
+        'LayoutsService/main': './build/src/Layouts/Service/index.js',
+        'LayoutsService/client/global': './build/src/Layouts/Client/global.js'
     }, // file extension after index is optional for .js files
     output: {
         path: path.resolve('dist'),
@@ -74,5 +54,4 @@
         }]),
     ],
     mode: 'development'
-});
->>>>>>> c9c4953d
+});