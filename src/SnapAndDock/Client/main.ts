--- conflicted
+++ resolved
@@ -50,34 +50,17 @@
                               await client.dispatch('deregister', identity);
                           }) as (identity?: ServiceIdentity) => Promise<void>;
 
-<<<<<<< HEAD
 export const explodeGroup = exportClientFunction(clientP, (client: ServiceClient) => async (identity: ServiceIdentity = getId()) => {
                                 await client.dispatch('explode', identity);
                             }) as (identity?: ServiceIdentity) => Promise<void>;
-
-
-export enum GroupEventType {
-    joingroup,
-    leavegroup
-}
-
-=======
->>>>>>> 7b1f7d90
+                            
 /**
  * Registers an event listener for grouping events
  * @param {GroupEventType} eventType Event to be subscribed to. Valid options are 'join-snap-group' and 'leave-snap-group'
  * @param {() => void} callback Function to be executed on event firing. Takes no arguments and returns void.
  */
 export async function addEventListener(eventType: GroupEventType, callback: () => void): Promise<void> {
-<<<<<<< HEAD
-    const client = await clientP;
-
-    client.register(eventType.toString(), () => {
-        callback();
-    });
-=======
     // Use native js event system to pass internal events around.
     // Without this we would need to handle multiple registration ourselves.
     window.addEventListener(eventType, callback);
->>>>>>> 7b1f7d90
 }