import {Api} from './Api';
import {TabAPIActions, TabApiEvents} from './APITypes';
import {TabbingApiWindowActions} from './TabbingApiWindowActions';
import {TabAPIDragMessage, TabAPIInteractionMessage, TabAPIMessage, TabAPIReorderMessage, TabIdentifier, TabProperties} from './types';

/**
 * @description Interface to outline shape of event listeners for storage
 */
interface EventListener {
    eventType: TabApiEvents;
    callback: Function;
}

/**
 * @class Client tabbing API
 */
export class TabbingApi extends Api {
    /**
     * @private
     * @description Class that holds window events
     */
    private mWindowActions: TabbingApiWindowActions|undefined;

    /**
     * @public
     * @function windowActions Property for getting the window action object
     */
    public get windowActions(): TabbingApiWindowActions|undefined {
        return this.mWindowActions;
    }

    /**
     * @constructor
     * @description Constructor for the TabbingApi class
     */
    constructor() {
        super();
        this.mWindowActions = new TabbingApiWindowActions();
    }

    /**
     * Sends a new tab order to the service when tabs are reordered in the UI.
     * @param {Tab[]} tabs Tab Identifiers in index order of first (0) to last (n).
     */
    public sendTabOrder(tabs: TabIdentifier[]) {
        if (tabs.length === 0) {
            console.log('No tabs passed in');
            return;
        }

        for (const id of tabs) {
            if (!id.uuid || !id.name) {
                console.error('Malformed Tab ID: ', id);
                return;
            }
        }

        const payload: TabAPIReorderMessage = {action: TabAPIActions.TABSREORDERED, tabOrder: tabs};

        super.sendAction(payload);
    }

    /**
     * @public
     * @function add Adds an application specified to this tab
     * @param uuid The uuid of the application to be added
     * @param name The name of the application to be added
     */
    public addTab(uuid: string, name: string, tabProperties?: TabProperties): void {
        if (!uuid) {
            console.error('No uuid has been passed in');
            return;
        }

        if (!name) {
            console.error('No name has been passed in');
            return;
        }

        const payload: TabAPIInteractionMessage = {action: TabAPIActions.ADD, uuid, name, properties: tabProperties};

        super.sendAction(payload);
    }

    /**
     * @public
     * @function eject Removes the application
     * @param uuid The uuid of the application to eject
     * @param name The name of the application to eject
     */
    public ejectTab(uuid: string, name: string): void {
        if (!uuid) {
            console.error('No uuid has been passed in');
            return;
        }

        if (!name) {
            console.error('No name has been passed in');
            return;
        }

        const payload: TabAPIInteractionMessage = {action: TabAPIActions.EJECT, uuid, name};

        super.sendAction(payload);
    }

    /**
     * @public
     * @function activateTab Activates the selected tab and brings to front
     * @param uuid The uuid of the application to activate
     * @param name The name of the application to activate
     */
    public activateTab(uuid: string, name: string): void {
        if (!uuid) {
            console.error('No uuid has been passed in');
            return;
        }

        if (!name) {
            console.error('No name has been passed in');
            return;
        }

        const payload: TabAPIInteractionMessage = {action: TabAPIActions.ACTIVATE, uuid, name};

        super.sendAction(payload);
    }

    /**
     * @public
     * @function closeTab Closes the tab and the application along with it
     * @param uuid The uuid of the application
     * @param name The name of the application
     */
    public closeTab(uuid: string, name: string): void {
        if (!uuid) {
            console.error('No uuid has been passed in');
            return;
        }

        if (!name) {
            console.error('No name has been passed in');
            return;
        }

        const payload: TabAPIInteractionMessage = {action: TabAPIActions.CLOSE, uuid, name};

        super.sendAction(payload);
    }

    /**
     * @public
     * @function updateTabProperties Updates the tab properties, for example name and icon
     * @param uuid The uuid of the tab to update properties
     * @param name The name of the tab to update properties
     * @param properties The new properties
     */
    public updateTabProperties(uuid: string, name: string, properties: TabProperties): void {
        if (!uuid) {
            console.error('No uuid has been passed in');
            return;
        }

        if (!name) {
            console.error('No name has been passed in');
            return;
        }

        if (!properties) {
            console.error('No properties has been passed in');
            return;
        }

        const payload: TabAPIInteractionMessage = {action: TabAPIActions.UPDATEPROPERTIES, uuid, name, properties};

        super.sendAction(payload);
    }

    public startDrag(): void {
        const payload: TabAPIMessage = {action: TabAPIActions.STARTDRAG};

        super.sendAction(payload);
    }

    public endDrag(event: DragEvent, uuid: string, name: string): void {
        if (!event) {
            console.error('No drag event has been passed in');
            return;
        }
        if (!uuid) {
            console.error('No uuid has been passed in');
            return;
        }

        if (!name) {
            console.error('No name has been passed in');
            return;
        }

        const payload: TabAPIDragMessage = {action: TabAPIActions.ENDDRAG, uuid, name, event: {screenX: event.screenX, screenY: event.screenY}};

<<<<<<< HEAD
		super.sendAction(payload);
	}
}

(window as Window & { Tab: TabbingApi }).Tab = new TabbingApi();
=======
        super.sendAction(payload);
    }
}
>>>>>>> a55086bb
<|MERGE_RESOLUTION|>--- conflicted
+++ resolved
@@ -199,14 +199,8 @@
 
         const payload: TabAPIDragMessage = {action: TabAPIActions.ENDDRAG, uuid, name, event: {screenX: event.screenX, screenY: event.screenY}};
 
-<<<<<<< HEAD
-		super.sendAction(payload);
-	}
+        super.sendAction(payload);
+    }
 }
 
-(window as Window & { Tab: TabbingApi }).Tab = new TabbingApi();
-=======
-        super.sendAction(payload);
-    }
-}
->>>>>>> a55086bb
+(window as Window & { Tab: TabbingApi }).Tab = new TabbingApi();