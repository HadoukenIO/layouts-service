--- conflicted
+++ resolved
@@ -3,16 +3,6 @@
 
 import {TabAPI} from './APITypes';
 import {AddTabPayload, ApplicationUIConfig, CHANNEL_NAME, CustomData, DropPosition, EndDragPayload, JoinTabGroupPayload, Layout, LayoutApp, LayoutName, SetTabClientPayload, TabGroupEventPayload, TabProperties, UpdateTabPropertiesPayload} from './types';
-<<<<<<< HEAD
-=======
-
-const IDENTITY = {
-    uuid: 'layouts-service',
-    name: 'layouts-service',
-    channelName: CHANNEL_NAME
-};
-
->>>>>>> cdd5f87a
 import {version} from './version';
 
 if (typeof fin === 'undefined') {
@@ -31,41 +21,30 @@
     };
 })();
 
-<<<<<<< HEAD
-// TODO: Used named channel
 const channelPromise: Promise<ChannelClient> = fin.InterApplicationBus.Channel.connect(CHANNEL_NAME, {payload: {version}}).then((channel: ChannelClient) => {
     // Register service listeners
     channel.register('WARN', (payload: any) => console.warn(payload));  // tslint:disable-line:no-any
     channel.register('join-snap-group', () => {
         window.dispatchEvent(new Event('join-snap-group'));
-=======
-const channelPromise: Promise<ChannelClient> =
-    // @ts-ignore Hadouken types are wrong. `channelName` is a valid property
-    fin.InterApplicationBus.Channel.connect({...IDENTITY, payload: {version}}).then((channel: ChannelClient) => {
-        // Register service listeners
-        channel.register('WARN', (payload: any) => console.warn(payload));  // tslint:disable-line:no-any
-        channel.register('join-snap-group', () => {
-            window.dispatchEvent(new Event('join-snap-group'));
-        });
-        channel.register('leave-snap-group', () => {
-            window.dispatchEvent(new Event('leave-snap-group'));
-        });
-        channel.register('join-tab-group', (payload: JoinTabGroupPayload) => {
-            window.dispatchEvent(new CustomEvent<JoinTabGroupPayload>('join-tab-group', {detail: payload}));
-        });
-        channel.register('leave-tab-group', (payload: TabGroupEventPayload) => {
-            window.dispatchEvent(new CustomEvent<TabGroupEventPayload>('leave-tab-group', {detail: payload}));
-        });
-        channel.register('tab-activated', (payload: TabGroupEventPayload) => {
-            window.dispatchEvent(new CustomEvent<TabGroupEventPayload>('tab-activated', {detail: payload}));
-        });
-
-        // Any unregistered action will simply return false
-        channel.setDefaultAction(() => false);
-
-        return channel;
->>>>>>> cdd5f87a
-    });
+    });
+    channel.register('leave-snap-group', () => {
+        window.dispatchEvent(new Event('leave-snap-group'));
+    });
+    channel.register('join-tab-group', (payload: JoinTabGroupPayload) => {
+        window.dispatchEvent(new CustomEvent<JoinTabGroupPayload>('join-tab-group', {detail: payload}));
+    });
+    channel.register('leave-tab-group', (payload: TabGroupEventPayload) => {
+        window.dispatchEvent(new CustomEvent<TabGroupEventPayload>('leave-tab-group', {detail: payload}));
+    });
+    channel.register('tab-activated', (payload: TabGroupEventPayload) => {
+        window.dispatchEvent(new CustomEvent<TabGroupEventPayload>('tab-activated', {detail: payload}));
+    });
+
+    // Any unregistered action will simply return false
+    channel.setDefaultAction(() => false);
+
+    return channel;
+});
 
 /**
  * Undocks a window from any group it currently belongs to.
