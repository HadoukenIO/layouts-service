--- conflicted
+++ resolved
@@ -44,7 +44,6 @@
      */
     tabstripIdentity: WindowIdentity;
 
-<<<<<<< HEAD
     /**
      * Identifies the window that is the source of the current event.
      *
@@ -53,8 +52,6 @@
     identity: WindowIdentity;
 }
 
-=======
->>>>>>> 2e508d17
 /**
  * Details of the {@link addEventListener|'tab-removed'} event.
  *
