/**
 * @module Tabbing
 */
import {Identity} from 'hadouken-js-adapter';

import {tryServiceDispatch} from './connection';
<<<<<<< HEAD
import {AddTabPayload, getId, SetTabClientPayload, StartDragPayload, TabAPI} from './internal';
import {DropPosition, EndDragPayload, UpdateTabPropertiesPayload} from './internal';
import {ApplicationUIConfig, TabProperties, WindowIdentity} from './types';
=======
import {AddTabPayload, getId, parseIdentity, SetTabstripPayload, TabAPI, UpdateTabPropertiesPayload} from './internal';
import {ApplicationUIConfig, TabAddedPayload, TabGroupEventPayload, TabProperties, TabPropertiesUpdatedPayload, WindowIdentity} from './types';
>>>>>>> dbe1e413

/**
 * Fired when a window has had its tab properties updated.  See {@link addEventListener}.
 */
export interface TabPropertiesUpdatedEvent extends CustomEvent<TabPropertiesUpdatedPayload> {
    type: 'tab-properties-updated';
}

/**
 * Fired when the window has become the active tab in a tabstrip.  See {@link addEventListener}.
 */
export interface TabActivatedEvent extends CustomEvent<TabGroupEventPayload> {
    type: 'tab-activated';
}

/**
 * Fired when the window has been removed from its tabstrip.  See {@link addEventListener}.
 */
export interface TabRemovedEvent extends CustomEvent<TabGroupEventPayload> {
    type: 'tab-removed';
}

/**
 * Fired when the window has been added to a tabstrip.  See {@link addEventListener}.
 */
export interface TabAddedEvent extends CustomEvent<TabAddedPayload> {
    type: 'tab-added';
}

/**
 * @hidden
 */
export interface EventMap {
    'tab-added': TabAddedEvent;
    'tab-removed': TabRemovedEvent;
    'tab-activated': TabActivatedEvent;
    'tab-properties-updated': TabPropertiesUpdatedEvent;
}

/**
 * Event fired whenever the current window is tabbed. This event is used when adding windows to both new and existing
 * tabsets.
 *
 * To find out which other windows are in the tabset, use the `getTabs()` method.
 *
 * ```ts
 * import {tabbing} from 'openfin-layouts';
 *
 * tabbing.addEventListener('tab-added', async (event: TabAddedEvent) => {
 *     console.log("Window added to tab group: ", event.detail.identity);
 *     console.log("Windows in current group: ", await tabbing.getTabs());
 * });
 * ```
 *
 * If a window is moved from one tab group to another, this will be messaged as a `tab-removed` event, followed by a `tab-added`.
 *
 * @type tab-added
 * @event
 */
export async function addEventListener(eventType: 'tab-added', listener: (event: TabAddedEvent) => void): Promise<void>;


/**
 * Event fired whenever the current window is removed from it's previous tabset.
 *
 * To find out which other windows are in the tabset, use the `getTabs()` method.
 *
 * ```ts
 * import {tabbing} from 'openfin-layouts';
 *
 * tabbing.addEventListener('tab-removed', async (event: TabRemovedEvent) => {
 *     console.log("Window removed from tab group");
 * });
 * ```
 *
 * If a window is moved from one tab group to another, this will be messaged as a `tab-removed` event, followed by a `tab-added`.
 *
 * @type tab-removed
 * @event
 */
export async function addEventListener(eventType: 'tab-removed', listener: (event: TabRemovedEvent) => void): Promise<void>;

/**
 * Event fired whenever the active tab within a tab group is changed.
 *
 * ```ts
 * import {tabbing} from 'openfin-layouts';
 *
 * tabbing.addEventListener('tab-activated', (event: TabActivatedEvent) => {
 *     const activeTab = event.detail.tabID;
 *     console.log("Active tab:", activeTab.uuid, activeTab.name);
 * });
 * ```
 *
 * @type tab-activated
 * @event
 */
export async function addEventListener(eventType: 'tab-activated', listener: (event: TabActivatedEvent) => void): Promise<void>;

/**
 * Event fired whenever a windows tab properties are {@link updateTabProperties|updated}.
 *
 * The event will always contain the full properties of the tab, even if only a subset of them were updated.
 *
 * ```ts
 * import {tabbing} from 'openfin-layouts';
 *
 * tabbing.addEventListener('tab-properties-updated', (event: TabPropertiesUpdatedEvent) => {
 *     const tabID = event.detail.identity;
 *     const properties = event.detail.properties;
 *     console.log(`Properties for ${tabID.uuid}/${tabID.name} are:`, properties);
 * });
 * ```
 *
 * @type tab-properties-updated
 * @event
 */
export async function addEventListener(eventType: 'tab-properties-updated', listener: (event: TabPropertiesUpdatedEvent) => void): Promise<void>;

export async function addEventListener<K extends keyof EventMap>(eventType: K, listener: (event: EventMap[K]) => void): Promise<void> {
    if (typeof fin === 'undefined') {
        throw new Error('fin is not defined. The openfin-layouts module is only intended for use in an OpenFin application.');
    }
    // Use native js event system to pass internal events around.
    // Without this we would need to handle multiple registration ourselves.
    window.addEventListener(eventType, listener as EventListener);
}



/**
 * Returns array of window identity references for tabs belonging to the tab group of the provided window context.
 *
 * If no `Identity` is provided as an argument, the current window context will be used.
 *
 * If there is no tab group associated with the window context, will resolve to null.
 * ```ts
 * import {tabbing} from 'openfin-layouts';
 *
 * // Gets all tabs for the current window context.
 * tabbing.getTabs();
 *
 * // Get all tabs for another window context.
 * tabbing.getTabs({uuid: "sample-window-uuid", name: "sample-window-name"});
 * ```
 *
 * @param identity The window context, defaults to the current window.
 * @throws `Promise.reject`: If `identity` is not a valid {@link https://developer.openfin.co/docs/javascript/stable/global.html#Identity | Identity}.
 */
export async function getTabs(identity: Identity = getId()): Promise<WindowIdentity[]|null> {
    return tryServiceDispatch<Identity, WindowIdentity[]|null>(TabAPI.GETTABS, {name: identity.name, uuid: identity.uuid});
}

/**
 * Creates the custom tabstrip + configuration for the entire application.  An application cannot have different windows using different tabstrip UIs.
 *
 * ```ts
 * import {tabbing} from 'openfin-layouts';
 *
 * tabbing.setTabstrip({url: 'https://localhost/customTabstrip.html', height: 60});
 * ```
 *
 * @param config The {@link ApplicationUIConfig| Application UI Configuration} object.
 * @throws `Promise.reject`: If `config` is not a valid {@link ApplicationUIConfig}
 * @throws `Promise.reject`: If `config.url` is not a valid URL/URI.
 */
export async function setTabstrip(config: ApplicationUIConfig): Promise<void> {
    if (!config || isNaN(config.height) || !config.url.length) {
        return Promise.reject('Invalid config provided');
    }

    try {
        // tslint:disable-next-line:no-unused-expression We're only checking a valid URL was provided.  No need to assign the resulting object.
        new URL(config.url);
    } catch (e) {
        return Promise.reject(e);
    }

    return tryServiceDispatch<SetTabstripPayload, void>(TabAPI.SETTABSTRIP, {id: getId(), config});
}

/**
 * Given a set of windows, will create a tab group construct and UI around them.  The bounds and positioning of the first (applicable) window in the set will be
 *
 * used as the seed for the tab UI properties.
 *
 * ```ts
 * import {tabbing} from 'openfin-layouts';
 *
 * tabbing.createTabGroup([{uuid: "App1", name: "App1"}, {uuid: "App2", name: "App2"}, {uuid: "App3", name: "App3"}]);
 * ```
 *
 * @param windows Array of windows which will be added to the new tab group.
 * @throws `Promise.reject`: If no windows is not an array or less than 2 windows were provided.
 */
export async function createTabGroup(windows: Identity[]): Promise<void> {
    return tryServiceDispatch<Identity[], void>(TabAPI.CREATETABGROUP, windows);
}

/**
 * Adds current window context (or window specified in second arg)  to the tab group of the target window (first arg).
 *
 * The added tab will be brought into focus.
 *
 * ```ts
 * import {tabbing} from 'openfin-layouts';
 *
 * // Tab self to App1.
 * tabbing.addTab({uuid: 'App1', name: 'App1'});
 *
 * // Tab App2 to App1.
 * tabbing.addTab({uuid: 'App1', name: 'App1'}. {uuid: 'App2', name: 'App2'});
 * ```
 *
 * @param targetWindow The identity of the window to create a tab group on.
 * @param windowToAdd The identity of the window to add to the tab group.  If no `Identity` is provided as an argument the current window context will be used.
 * @throws `Promise.reject`: If the {@link ApplicationUIConfig| App Config} does not match between the target and window to add.
 * @throws `Promise.reject`: If the `targetWindow` is not a valid {@link https://developer.openfin.co/docs/javascript/stable/global.html#Identity | Identity}.
 * @throws `Promise.reject`: If the `windowToAdd` is not a valid {@link https://developer.openfin.co/docs/javascript/stable/global.html#Identity | Identity}.
 * @throws `Promise.reject`: If `identity` is not an existing tab in a tabstrip.
 */
export async function addTab(targetWindow: Identity, windowToAdd: Identity = getId()): Promise<void> {
    return tryServiceDispatch<AddTabPayload, void>(TabAPI.ADDTAB, {targetWindow: parseIdentity(targetWindow), windowToAdd: parseIdentity(windowToAdd)});
}

/**
 * Removes the specified window context from its tab group.
 *
 * ```ts
 * import {tabbing} from 'openfin-layouts';
 *
 * // Remove the current context from its tab group.
 * tabbing.removeTab();
 *
 * // Remove another window from its tab group.
 * tabbing.removeTab({uuid: 'App1', name: 'App1'});
 * ```
 *
 * @param identity Identity of the window context to remove.  If no `Identity` is provided as an argument, the current window context will be used.
 * @throws `Promise.reject`: If `identity` is not a valid {@link https://developer.openfin.co/docs/javascript/stable/global.html#Identity | Identity}.
 * @throws `Promise.reject`: If `identity` is not an existing tab in a tabstrip.
 */
export async function removeTab(identity: Identity = getId()): Promise<void> {
    return tryServiceDispatch<Identity, void>(TabAPI.REMOVETAB, parseIdentity(identity));
}

/**
 * Sets the window context as the active tab in its tab group.  Active tabs are brought to the front of the tab group and shown.
 *
 * ```ts
 * import {tabbing} from 'openfin-layouts'
 *
 * // Sets the current window as active in the tab group.
 * tabbing.setActiveTab()
 *
 * // Sets another window context as the active tab.
 * tabbing.setActiveTab({uuid: 'App1', name: 'App1'});
 * ```
 *
 * @param identity Identity of the window context to set as active.  If no `Identity` is provided as an argument the current window context will be used.
 * @throws `Promise.reject`: If `identity` is not a valid {@link https://developer.openfin.co/docs/javascript/stable/global.html#Identity | Identity}.
 * @throws `Promise.reject`: If `identity` is not an existing tab in a tabstrip.
 */
export async function setActiveTab(identity: Identity = getId()): Promise<void> {
    return tryServiceDispatch<Identity, void>(TabAPI.SETACTIVETAB, parseIdentity(identity));
}

/**
 * Closes the tab for the window context and removes it from its associated tab group.
 *
 * ```ts
 * import {tabbing} from 'openfin-layouts';
 *
 * // Closes the current window context tab.
 * tabbing.closeTab();
 *
 * // Closes another windows context tab.
 * tabbing.closeTab({uuid: 'App1', name: 'App1'});
 * ```
 *
 * @param identity Identity of the window context to close.  If no `Identity` is provided as an argument the current window context will be used.
 * @throws `Promise.reject`: If `identity` is not a valid {@link https://developer.openfin.co/docs/javascript/stable/global.html#Identity | Identity}.
 * @throws `Promise.reject`: If `identity` is not an existing tab in a tabstrip.
 */
export async function closeTab(identity: Identity = getId()): Promise<void> {
    return tryServiceDispatch<Identity, void>(TabAPI.CLOSETAB, parseIdentity(identity));
}

/**
 * Minimizes the tab group for the window context.
 *
 * ```ts
 * import {tabbing} from 'openfin-layouts';
 *
 * // Minimizes the tab group for the current window context.
 * tabbing.minimizeTabGroup();
 *
 * // Minimizes the tab group for another windows context.
 * tabbing.minimizeTabGroup({uuid: 'App1', name: 'App1'});
 * ```
 *
 * @param identity Identity of the window context to minimize the tab group for.  If no `Identity` is provided as an argument the current window context will be
 * used.
 * @throws `Promise.reject`: If `identity` is not a valid {@link https://developer.openfin.co/docs/javascript/stable/global.html#Identity | Identity}.
 * @throws `Promise.reject`: If `identity` is not an existing tab in a tabstrip.
 */
export async function minimizeTabGroup(identity: Identity = getId()): Promise<void> {
    return tryServiceDispatch<Identity, void>(TabAPI.MINIMIZETABGROUP, parseIdentity(identity));
}

/**
 * Maximizes the tab group for the window context.
 *
 * ```ts
 * import {tabbing} from 'openfin-layouts';
 *
 * // Minimizes the tab group for the current window context.
 * tabbing.maxmimizeTabGroup();
 *
 * // Minimizes the tab group for another windows context.
 * tabbing.maximizeTabGroup({uuid: 'App1', name: 'App1'});
 * ```
 *
 * @param identity Identity of the window context to maximize the tab group for.  If no `Identity` is provided as an argument the current window context will be
 * used.
 * @throws `Promise.reject`: If `identity` is not a valid {@link https://developer.openfin.co/docs/javascript/stable/global.html#Identity | Identity}.
 * @throws `Promise.reject`: If `identity` is not an existing tab in a tabstrip.
 */
export async function maximizeTabGroup(identity: Identity = getId()): Promise<void> {
    return tryServiceDispatch<Identity, void>(TabAPI.MAXIMIZETABGROUP, parseIdentity(identity));
}

/**
 * Closes the tab group for the window context.
 *
 * ```ts
 * import {tabbing} from 'openfin-layouts';
 *
 * // Closes the tab group for the current window context.
 * tabbing.closeTabGroup();
 *
 * // Closes the tab group for another windows context.
 * tabbing.closeTabGroup({uuid: 'App1', name: 'App1'});
 * ```
 *
 * @param identity Identity of the window context to close the tab group for.  If no `Identity` is provided as an argument the current window context will be
 * used.
 * @throws `Promise.reject`: If `identity` is not a valid {@link https://developer.openfin.co/docs/javascript/stable/global.html#Identity | Identity}.
 * @throws `Promise.reject`: If `identity` is not an existing tab in a tabstrip.
 */
export async function closeTabGroup(identity: Identity = getId()): Promise<void> {
    return tryServiceDispatch<Identity, void>(TabAPI.CLOSETABGROUP, parseIdentity(identity));
}

/**
 * Restores the tab group for the window context to its normal state.
 *
 * ```ts
 * import {tabbing} from 'openfin-layouts';
 *
 * // Restores the tab group for the current window context.
 * tabbing.restoreTabGroup();
 *
 * // Restores the tab group for another windows context.
 * tabbing.restoreTabGroup({uuid: 'App1', name: 'App1'});
 * ```
 *
 * @param identity Identity of the window context to restore the tab group for.  If no `Identity` is provided as an argument the current window context will be
 * used.
 * @throws `Promise.reject`: If `identity` is not a valid {@link https://developer.openfin.co/docs/javascript/stable/global.html#Identity | Identity}.
 * @throws `Promise.reject`: If `identity` is not an existing tab in a tabstrip.
 */
export async function restoreTabGroup(identity: Identity = getId()): Promise<void> {
    return tryServiceDispatch<Identity, void>(TabAPI.RESTORETABGROUP, parseIdentity(identity));
}

/**
 * Updates a tab's Properties on the Tab strip.  This includes the tabs title and icon.
 *
 * ```ts
 * import {tabbing} from 'openfin-layouts';
 *
 * // Updating only some properties for the current window context.
 * tabbing.updateTabProperties({title: 'An Awesome Tab!'});
 *
 * // Update all properties for the current window context.
 * tabbing.updateTabProperties({title: 'An Awesome Tab!', icon: 'http://openfin.co/favicon.ico'});
 *
 * // Update properties for another windows context.
 * tabbing.updateTabProperties({title: 'An Awesome Tab'}, {uuid: 'App1', name: 'App1'});
 * ```
 * @param properties Properties object for the tab to consume.
 * @param identity Identity of the window context set the properties on.  If no `Identity` is provided as an argument the current window context will be used.
 * @throws `Promise.reject`: If `identity` is not a valid {@link https://developer.openfin.co/docs/javascript/stable/global.html#Identity | Identity}.
 */
<<<<<<< HEAD
export namespace tabStrip {  // tslint:disable-line:no-namespace
    /**
     * Updates a Tabs Properties on the Tab strip.
     */
    export async function updateTabProperties(window: Identity, properties: Partial<TabProperties>): Promise<void> {
        if (!window || !window.name || !window.uuid) {
            return Promise.reject('Invalid window provided');
        }

        return tryServiceDispatch<UpdateTabPropertiesPayload, void>(TabAPI.UPDATETABPROPERTIES, {window, properties});
    }

    /**
     * Starts the HTML5 Dragging Sequence
     */
    export async function startDrag(window: Identity) {
        // Previous client version had no payload. To avoid breaking changes, the service
        // will default to the active tab if no window is specified. Here we just check that
        // if a window was provided,it is valid
        if (window && (!window.name || !window.uuid)) {
            return Promise.reject('Invalid window provided');
        }

        return tryServiceDispatch<StartDragPayload, void>(TabAPI.STARTDRAG, {window});
    }

    /**
     * Ends the HTML5 Dragging Sequence.
     */
    export async function endDrag(event: DragEvent, window: Identity) {
        if (!window || !window.name || !window.uuid) {
            return Promise.reject('Invalid window provided');
        }

        const dropPoint: DropPosition = {screenX: event.screenX, screenY: event.screenY};
        return tryServiceDispatch<EndDragPayload, void>(TabAPI.ENDDRAG, {event: dropPoint, window});
    }

    /**
     * Resets the tabs to the order provided.  The length of tabs Identity array must match the current number of tabs, and each current tab must appear in the
     * array exactly once to be valid.  If the input isn’t valid, the call will reject and no change will be made.
     */
    export async function reorderTabs(newOrdering: Identity[]): Promise<void> {
        if (!newOrdering || newOrdering.length === 0) {
            return Promise.reject('Invalid new Order array');
        }

        return tryServiceDispatch<Identity[], void>(TabAPI.REORDERTABS, newOrdering);
    }
=======
export async function updateTabProperties(properties: Partial<TabProperties>, identity: Identity = getId()): Promise<void> {
    return tryServiceDispatch<UpdateTabPropertiesPayload, void>(TabAPI.UPDATETABPROPERTIES, {window: parseIdentity(identity), properties});
>>>>>>> dbe1e413
}<|MERGE_RESOLUTION|>--- conflicted
+++ resolved
@@ -4,14 +4,8 @@
 import {Identity} from 'hadouken-js-adapter';
 
 import {tryServiceDispatch} from './connection';
-<<<<<<< HEAD
-import {AddTabPayload, getId, SetTabClientPayload, StartDragPayload, TabAPI} from './internal';
-import {DropPosition, EndDragPayload, UpdateTabPropertiesPayload} from './internal';
-import {ApplicationUIConfig, TabProperties, WindowIdentity} from './types';
-=======
 import {AddTabPayload, getId, parseIdentity, SetTabstripPayload, TabAPI, UpdateTabPropertiesPayload} from './internal';
 import {ApplicationUIConfig, TabAddedPayload, TabGroupEventPayload, TabProperties, TabPropertiesUpdatedPayload, WindowIdentity} from './types';
->>>>>>> dbe1e413
 
 /**
  * Fired when a window has had its tab properties updated.  See {@link addEventListener}.
@@ -407,58 +401,6 @@
  * @param identity Identity of the window context set the properties on.  If no `Identity` is provided as an argument the current window context will be used.
  * @throws `Promise.reject`: If `identity` is not a valid {@link https://developer.openfin.co/docs/javascript/stable/global.html#Identity | Identity}.
  */
-<<<<<<< HEAD
-export namespace tabStrip {  // tslint:disable-line:no-namespace
-    /**
-     * Updates a Tabs Properties on the Tab strip.
-     */
-    export async function updateTabProperties(window: Identity, properties: Partial<TabProperties>): Promise<void> {
-        if (!window || !window.name || !window.uuid) {
-            return Promise.reject('Invalid window provided');
-        }
-
-        return tryServiceDispatch<UpdateTabPropertiesPayload, void>(TabAPI.UPDATETABPROPERTIES, {window, properties});
-    }
-
-    /**
-     * Starts the HTML5 Dragging Sequence
-     */
-    export async function startDrag(window: Identity) {
-        // Previous client version had no payload. To avoid breaking changes, the service
-        // will default to the active tab if no window is specified. Here we just check that
-        // if a window was provided,it is valid
-        if (window && (!window.name || !window.uuid)) {
-            return Promise.reject('Invalid window provided');
-        }
-
-        return tryServiceDispatch<StartDragPayload, void>(TabAPI.STARTDRAG, {window});
-    }
-
-    /**
-     * Ends the HTML5 Dragging Sequence.
-     */
-    export async function endDrag(event: DragEvent, window: Identity) {
-        if (!window || !window.name || !window.uuid) {
-            return Promise.reject('Invalid window provided');
-        }
-
-        const dropPoint: DropPosition = {screenX: event.screenX, screenY: event.screenY};
-        return tryServiceDispatch<EndDragPayload, void>(TabAPI.ENDDRAG, {event: dropPoint, window});
-    }
-
-    /**
-     * Resets the tabs to the order provided.  The length of tabs Identity array must match the current number of tabs, and each current tab must appear in the
-     * array exactly once to be valid.  If the input isn’t valid, the call will reject and no change will be made.
-     */
-    export async function reorderTabs(newOrdering: Identity[]): Promise<void> {
-        if (!newOrdering || newOrdering.length === 0) {
-            return Promise.reject('Invalid new Order array');
-        }
-
-        return tryServiceDispatch<Identity[], void>(TabAPI.REORDERTABS, newOrdering);
-    }
-=======
 export async function updateTabProperties(properties: Partial<TabProperties>, identity: Identity = getId()): Promise<void> {
     return tryServiceDispatch<UpdateTabPropertiesPayload, void>(TabAPI.UPDATETABPROPERTIES, {window: parseIdentity(identity), properties});
->>>>>>> dbe1e413
 }