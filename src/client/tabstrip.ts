/**
 * @module Tabstrip
 */
import {Identity} from 'hadouken-js-adapter';

import {tryServiceDispatch} from './connection';
import {parseIdentity, TabAPI} from './internal';
<<<<<<< HEAD
=======
import {TabGroupMaximizedPayload, TabGroupMinimizedPayload, TabGroupRestoredPayload} from './types';
>>>>>>> 2e508d17
/**
 * Functions required to implement a tabstrip
 */

/**
<<<<<<< HEAD
 * Informs the layouts service a tab HTML5 drag sequence has begun.  Required at the beginning of any tabstrip drag operation.
 * Only one dragging operation should ever be taking place.
 *
 * ```ts
 * import {tabstrip} from 'openfin-layouts';
 *
 * tabstrip.startDrag({uuid: 'App0', name: 'App0'});
 * ```
 *
 * @param identity: The identity of the tab which is being dragged.
 * @throws `Promise.reject`: If `identity` is not a valid {@link https://developer.openfin.co/docs/javascript/stable/global.html#Identity | Identity}.
 */
export async function startDrag(identity: Identity): Promise<void> {
    return tryServiceDispatch<Identity, void>(TabAPI.STARTDRAG, parseIdentity(identity));
}

/**
 * Informs the layouts service a tab HTML5 drag sequence has ended.  Required at the end of any tabstrip drag operation.
 * Only one dragging operation should ever be taking place.
 *
 * ```ts
 * import {tabstrip} from 'openfin-layouts';
 *
 * window.document.body.addEventListener("dragend", (event) => {
 *      tabstrip.endDrag();
 * })
 * ```
 */
export async function endDrag(): Promise<void> {
    return tryServiceDispatch<void, void>(TabAPI.ENDDRAG);
}

/**
 * Updates the layouts service provider with the new order of tabs in a tabstrip.  Required for workspace restore operations to restore the tabs in the correct
 * order.
 *
 * This call is purely informational and will not trigger any events.
 *
 * The length of the provided array must match the current number of tabs, and each current tab must appear in the array exactly once to be valid.
 *
 * ```ts
 * import {tabstrip} from 'openfin-layouts';
 *
 * const tabs = [{uuid: 'App0', name: 'App0'}, {uuid: 'App1', name: 'App1'}, {uuid: 'App2', name: 'App2'}];
 *
 * tabstrip.reorderTabs(tabs);
 * ```
 *
 * @param newOrder The new order of the tabs.  First index in the array will match the first tab in the strip.
 * @throws `Promise.reject`: If the provided value is not an array.
 * @throws `Promise.reject`: If array item type `identity` is not a valid {@link https://developer.openfin.co/docs/javascript/stable/global.html#Identity |
 * Identity}.
 * @throws `Promise.reject`: If not all tabs present in the tabstrip are in the provided array.
 * @throws `Promise.reject`: If array item is not in the calling tab group.
 */
=======
 * Fired when a tab group is restored.  See {@link addEventListener}.
 */
export interface TabGroupRestoredEvent extends CustomEvent<TabGroupRestoredPayload> {
    type: 'tab-group-restored';
}

/**
 * Fired when a tab group is minimized.  See {@link addEventListener}.
 */
export interface TabGroupMinimizedEvent extends CustomEvent<TabGroupMinimizedPayload> {
    type: 'tab-group-minimized';
}

/**
 * Fired when a tab group is maximized.  See {@link addEventListener}.
 */
export interface TabGroupMaximizedEvent extends CustomEvent<TabGroupMaximizedPayload> {
    type: 'tab-group-maximized';
}

/**
 * @hidden
 */
export interface EventMap {
    'tab-group-restored': TabGroupRestoredEvent;
    'tab-group-minimized': TabGroupMinimizedEvent;
    'tab-group-maximized': TabGroupMaximizedEvent;
}

/**
 * Event fired whenever the current tab group is restored from being maximized or minimized.
 * tabstrip.addEventListener('tab-group-restored', (event: TabGroupRestoredEvent) => {
 *     const tabGroupID = event.detail.identity;
 *     console.log(`Tab group restored: ${tabGroupID.uuid}/${tabGroupID.name}`);
 * });
 * ```
 *
 * @type tab-group-restored
 * @event
 */
export async function addEventListener(eventType: 'tab-group-restored', listener: (event: TabGroupRestoredEvent) => void): Promise<void>;

/**
 * Event fired whenever the current tab group is minimized.
 *
 * ```ts
 * import {tabstrip} from 'openfin-layouts';
 *
 * tabstrip.addEventListener('tab-group-minimized', (event: TabGroupMinimizedEvent) => {
 *     const tabGroupID = event.detail.identity;
 *     console.log(`Tab group minimized: ${tabGroupID.uuid}/${tabGroupID.name}`);
 * });
 * ```
 *
 * @type tab-group-minimized
 * @event
 */
export async function addEventListener(eventType: 'tab-group-minimized', listener: (event: TabGroupMinimizedEvent) => void): Promise<void>;

/**
 * Event fired whenever the current tab group is maximized.
 *
 * ```ts
 * import {tabstrip} from 'openfin-layouts';
 *
 * tabstrip.addEventListener('tab-group-maximized', (event: TabGroupMaximizedEvent) => {
 *     const tabGroupID = event.detail.identity;
 *     console.log(`Tab group maximized: ${tabGroupID.uuid}/${tabGroupID.name}`);
 * });
 * ```
 *
 * @type tab-group-minimized
 * @event
 */
export async function addEventListener(eventType: 'tab-group-maximized', listener: (event: TabGroupMaximizedEvent) => void): Promise<void>;

export async function addEventListener<K extends keyof EventMap>(eventType: K, listener: (event: EventMap[K]) => void): Promise<void> {
    if (typeof fin === 'undefined') {
        throw new Error('fin is not defined. The openfin-layouts module is only intended for use in an OpenFin application.');
    }
    // Use native js event system to pass internal events around.
    // Without this we would need to handle multiple registration ourselves.
    window.addEventListener(eventType, listener as EventListener);
}

/**
 * Informs the layouts service a tab HTML5 drag sequence has begun.  Required at the beginning of any tabstrip drag operation.
 * Only one dragging operation should ever be taking place.
 *
 * ```ts
 * import {tabstrip} from 'openfin-layouts';
 *
 * window.document.body.addEventListener("dragstart", (event) => {
 *      tabstrip.startDrag({uuid: 'App0', name: 'App0'});
 * });
 * ```
 *
 * @param identity: The identity of the tab which is being dragged.
 * @throws `Promise.reject`: If `identity` is not a valid {@link https://developer.openfin.co/docs/javascript/stable/global.html#Identity | Identity}.
 */
export async function startDrag(identity: Identity): Promise<void> {
    return tryServiceDispatch<Identity, void>(TabAPI.STARTDRAG, parseIdentity(identity));
}

/**
 * Informs the layouts service a tab HTML5 drag sequence has ended.  Required at the end of any tabstrip drag operation.
 * Only one dragging operation should ever be taking place.
 *
 * ```ts
 * import {tabstrip} from 'openfin-layouts';
 *
 * window.document.body.addEventListener("dragend", (event) => {
 *      tabstrip.endDrag();
 * })
 * ```
 */
export async function endDrag(): Promise<void> {
    return tryServiceDispatch<void, void>(TabAPI.ENDDRAG);
}

/**
 * Updates the layouts service provider with the new order of tabs in a tabstrip.  Required for workspace restore operations to restore the tabs in the correct
 * order.
 *
 * This call is purely informational and will not trigger any events.
 *
 * The length of the provided array must match the current number of tabs, and each current tab must appear in the array exactly once to be valid.
 *
 * ```ts
 * import {tabstrip} from 'openfin-layouts';
 *
 * const tabs = [{uuid: 'App0', name: 'App0'}, {uuid: 'App1', name: 'App1'}, {uuid: 'App2', name: 'App2'}];
 *
 * tabstrip.reorderTabs(tabs);
 * ```
 *
 * @param newOrder The new order of the tabs.  First index in the array will match the first tab in the strip.
 * @throws `Promise.reject`: If the provided value is not an array.
 * @throws `Promise.reject`: If array item type `identity` is not a valid {@link https://developer.openfin.co/docs/javascript/stable/global.html#Identity |
 * Identity}.
 * @throws `Promise.reject`: If not all tabs present in the tabstrip are in the provided array.
 * @throws `Promise.reject`: If array item is not in the calling tab group.
 */
>>>>>>> 2e508d17
export async function reorderTabs(newOrder: Identity[]): Promise<void> {
    return tryServiceDispatch<Identity[], void>(TabAPI.REORDERTABS, newOrder.map(identity => parseIdentity(identity)));
}<|MERGE_RESOLUTION|>--- conflicted
+++ resolved
@@ -5,72 +5,11 @@
 
 import {tryServiceDispatch} from './connection';
 import {parseIdentity, TabAPI} from './internal';
-<<<<<<< HEAD
-=======
-import {TabGroupMaximizedPayload, TabGroupMinimizedPayload, TabGroupRestoredPayload} from './types';
->>>>>>> 2e508d17
 /**
  * Functions required to implement a tabstrip
  */
 
 /**
-<<<<<<< HEAD
- * Informs the layouts service a tab HTML5 drag sequence has begun.  Required at the beginning of any tabstrip drag operation.
- * Only one dragging operation should ever be taking place.
- *
- * ```ts
- * import {tabstrip} from 'openfin-layouts';
- *
- * tabstrip.startDrag({uuid: 'App0', name: 'App0'});
- * ```
- *
- * @param identity: The identity of the tab which is being dragged.
- * @throws `Promise.reject`: If `identity` is not a valid {@link https://developer.openfin.co/docs/javascript/stable/global.html#Identity | Identity}.
- */
-export async function startDrag(identity: Identity): Promise<void> {
-    return tryServiceDispatch<Identity, void>(TabAPI.STARTDRAG, parseIdentity(identity));
-}
-
-/**
- * Informs the layouts service a tab HTML5 drag sequence has ended.  Required at the end of any tabstrip drag operation.
- * Only one dragging operation should ever be taking place.
- *
- * ```ts
- * import {tabstrip} from 'openfin-layouts';
- *
- * window.document.body.addEventListener("dragend", (event) => {
- *      tabstrip.endDrag();
- * })
- * ```
- */
-export async function endDrag(): Promise<void> {
-    return tryServiceDispatch<void, void>(TabAPI.ENDDRAG);
-}
-
-/**
- * Updates the layouts service provider with the new order of tabs in a tabstrip.  Required for workspace restore operations to restore the tabs in the correct
- * order.
- *
- * This call is purely informational and will not trigger any events.
- *
- * The length of the provided array must match the current number of tabs, and each current tab must appear in the array exactly once to be valid.
- *
- * ```ts
- * import {tabstrip} from 'openfin-layouts';
- *
- * const tabs = [{uuid: 'App0', name: 'App0'}, {uuid: 'App1', name: 'App1'}, {uuid: 'App2', name: 'App2'}];
- *
- * tabstrip.reorderTabs(tabs);
- * ```
- *
- * @param newOrder The new order of the tabs.  First index in the array will match the first tab in the strip.
- * @throws `Promise.reject`: If the provided value is not an array.
- * @throws `Promise.reject`: If array item type `identity` is not a valid {@link https://developer.openfin.co/docs/javascript/stable/global.html#Identity |
- * Identity}.
- * @throws `Promise.reject`: If not all tabs present in the tabstrip are in the provided array.
- * @throws `Promise.reject`: If array item is not in the calling tab group.
- */
-=======
  * Fired when a tab group is restored.  See {@link addEventListener}.
  */
 export interface TabGroupRestoredEvent extends CustomEvent<TabGroupRestoredPayload> {
@@ -102,6 +41,8 @@
 
 /**
  * Event fired whenever the current tab group is restored from being maximized or minimized.
+ * 
+ * ```ts
  * tabstrip.addEventListener('tab-group-restored', (event: TabGroupRestoredEvent) => {
  *     const tabGroupID = event.detail.identity;
  *     console.log(`Tab group restored: ${tabGroupID.uuid}/${tabGroupID.name}`);
@@ -214,7 +155,6 @@
  * @throws `Promise.reject`: If not all tabs present in the tabstrip are in the provided array.
  * @throws `Promise.reject`: If array item is not in the calling tab group.
  */
->>>>>>> 2e508d17
 export async function reorderTabs(newOrder: Identity[]): Promise<void> {
     return tryServiceDispatch<Identity[], void>(TabAPI.REORDERTABS, newOrder.map(identity => parseIdentity(identity)));
 }