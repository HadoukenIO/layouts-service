/*tslint:disable:no-any*/
import {Identity} from 'hadouken-js-adapter/out/types/src/identity';

export interface Url {
    url: string;
}

export interface Bounds {
    height: number;
    width: number;
    top: number;
    left: number;
    right?: number;
    bottom?: number;
}

export interface WindowState extends Bounds {
    uuid: string;
    name: string;
    isShowing: boolean;
    state: string;
    info: any;  // getinfo call...
    windowGroup: Identity[];
    contextGroups: string[];
    customData?: any;  // applications can add any context or other necessary data here
}

export interface LayoutApp {
    manifestUrl?: string;
<<<<<<< HEAD
    manifest?: any;
=======
>>>>>>> f2108915
    parentUuid?: string;
    initialOptions?: any;
    launchMode?: string;
    uuid: string;
    mainWindow: WindowState;
    childWindows: WindowState[];
    confirmed?: boolean;
    customData?: any;  // applications can add any context or other necessary data here
}

export type LayoutName = string;

export interface Layout {
    monitorInfo: any;  // saving but not using yet
    type: string;      // not using yet
    name: LayoutName;
    customData?: any;
    systemStartup?: boolean;  // not using yet
    bounds?: Bounds;          // not using yet
    apps: LayoutApp[];
}

export interface AppToRestore {
    resolve: Function;
    layoutApp: LayoutApp;
}

/* Workflows

Setting A Layout
1.) saveCurrentLayout - user-generated (global hotkey?) or app-generated (from client Service message)
2.) willSaveLayout - sent to each connected application > response includes child windows that will be handled / context per window
3.) layoutSaved - final Layout sent with this event, layout saved in Layouts app to indexedDB

Restoring A Layout
1.) restoreLayout - user-generated (global hotkey?) or app-generated (from client Service message)
2.) Layouts service wraps each app - checks isRunning (API Call)
    a.) Running & Connected (to service as client) Apps
        1.) move apps/windows that are open (do we want to do this? or let connection handle)
        2.) send restoreApp with LayoutApp payload to each connected client
        3.) response will indicate if enacted (layout object with unhandled stuff removed)
    b.) Running but not connected Apps
        1.) move apps(/windows?) that are open
        2.) re-create LayoutApp shape for response to layoutRestored / client service request
    c.) Apps not Running
        1.) Launch app (from manifest?) and regroup / move to correct bounds
        2.) if saved appLayout is confirmed:true put respective LayoutApps into map for onConnection sending of appRestore
3.) Await resolve of all promises from connected client apps
4.) layoutRestored event fired
*/

export interface TabIdentifier {
    name: string;
    uuid: string;
}

export enum TabServiceID {
    NAME = 'Layout-Manager',
    UUID = 'Layout-Manager'
}

export interface TabOptions {
    alignTabWindow?: boolean;
    screenX?: number;
    screenY?: number;
}

export enum ServiceIABTopics {
    CLIENTINIT = 'CLIENTINIT',
    TABEJECTED = 'TABEJECTED',
    UPDATETABPROPERTIES = 'UPDATETABPROPERTIES'
}

export interface TabProperties {
    title?: string;
    icon?: string;
}

export interface TabWindowOptions {
    url?: string;
    screenX?: number;
    screenY?: number;
    width?: number;
    height?: number;
}

export interface TabPackage {
    tabID: TabIdentifier;
    tabProps?: TabProperties;
<<<<<<< HEAD
    index?: number;
=======
>>>>>>> f2108915
}

/**
 * @description Each action coming into the will have an action attached
 */
export interface TabAPIMessage {
    action: string;
}

/**
 * @description When the tab API makes a call to the service a uuid and name should be provided
 */
export interface TabAPIInteractionMessage extends TabAPIMessage {
    uuid: string;
    name: string;
    properties?: TabProperties;
}

export interface TabAPIDragMessage extends TabAPIMessage {
    event: TabWindowOptions|null;
    uuid: string;
    name: string;
}

export interface TabbedEventPayload {
    tabGroupID: string;
}

export interface Dimensions {
    x: number;
    y: number;
    width: number;
    tabGroupHeight: number;
    appHeight: number;
}

export interface Group {
    url: string;
    active: TabIdentifier;
    dimensions: Dimensions;
}

export interface TabBlob {
    groupInfo: Group;
    tabs: TabIdentifier[];
<<<<<<< HEAD
=======
}

export interface TabAPIReorderMessage extends TabAPIMessage {
    tabOrder: TabIdentifier[];
>>>>>>> f2108915
}<|MERGE_RESOLUTION|>--- conflicted
+++ resolved
@@ -27,10 +27,6 @@
 
 export interface LayoutApp {
     manifestUrl?: string;
-<<<<<<< HEAD
-    manifest?: any;
-=======
->>>>>>> f2108915
     parentUuid?: string;
     initialOptions?: any;
     launchMode?: string;
@@ -120,10 +116,7 @@
 export interface TabPackage {
     tabID: TabIdentifier;
     tabProps?: TabProperties;
-<<<<<<< HEAD
     index?: number;
-=======
->>>>>>> f2108915
 }
 
 /**
@@ -169,11 +162,8 @@
 export interface TabBlob {
     groupInfo: Group;
     tabs: TabIdentifier[];
-<<<<<<< HEAD
-=======
 }
 
 export interface TabAPIReorderMessage extends TabAPIMessage {
     tabOrder: TabIdentifier[];
->>>>>>> f2108915
 }