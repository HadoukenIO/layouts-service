--- conflicted
+++ resolved
@@ -177,13 +177,9 @@
 
 export interface TabBlob {
     groupInfo: Group;
-<<<<<<< HEAD
     tabs: TabIdentifier[];
 }
 
 export interface TabAPIReorderMessage extends TabAPIMessage {
     tabOrder: TabIdentifier[];
-=======
-	tabs: TabIdentifier[];
->>>>>>> 7506198e
 }