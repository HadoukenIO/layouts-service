<<<<<<< HEAD
import {_Window} from 'hadouken-js-adapter/out/types/src/api/window/window';

import {register, deregister, snapAndDock, tabbing, tabstrip, workspaces} from '../client/main';
import {Workspace} from '../client/types';

import * as Storage from './storage';
import {addSpawnListeners, AppData, createApp, WindowData, createWindow} from './spawn';

export interface Workspace {
    id: string;
    layout: Workspace;
}

const launchDir = location.href.slice(0, location.href.lastIndexOf('/'));

const appTemplates: {[key: string]: AppData} = {
    'manifest': {type: 'manifest', id: 'App-1'},
    'programmatic': {type: 'programmatic', id: 'App-2'},
    'script': {type: 'programmatic', id: 'App-3', url: 'http://localhost:1337/demo/libScriptIncluded.html'},
    'random-manifest': {type: 'manifest'},
    'random-programmatic': {type: 'programmatic'},
    'deregistered': {config: {enabled: false}},
    'tab-default': {size: {x: 400, y: 300}, queryArgs: {section: 'tabbing'}},
    'tab-custom1':
        {size: {x: 400, y: 300}, queryArgs: {section: 'tabbing'}, config: {tabstrip: {url: 'http://localhost:1337/demo/tabstrips/custom1.html', height: 60}}},
    'tab-custom2':
        {size: {x: 400, y: 300}, queryArgs: {section: 'tabbing'}, config: {tabstrip: {url: 'http://localhost:1337/demo/tabstrips/custom2.html', height: 60}}}
};
const windowTemplates: {[key: string]: WindowData} = {
    'default': {},
    'small': {size: {x: 400, y: 300}}
};

export async function deregisterManager(): Promise<void> {
    await deregister();
}
export async function reregisterManager(): Promise<void> {
    await register();
}

export async function createTemplateApp(templateName: keyof typeof appTemplates): Promise<void> {
    const template = appTemplates[templateName];

    if (template) {
        await createApp(template);
    }
}

export async function createTemplateWindow(templateName: keyof typeof windowTemplates): Promise<void> {
    const template = windowTemplates[templateName];

    if (template) {
        await createWindow(template);
    }
}

export function createSnapWindows(): void {
    // Create snap windows
    const colors = ['#7B7BFF', '#A7A7A7', '#3D4059', '#D8D8D8', '#1A194D', '#B6B6B6'];
    for (let i = 0; i < 6; i++) {
        fin.Window
            .create({
                url: `${launchDir}/testbed/index.html?theme=${colors[i % colors.length]}`,
                autoShow: true,
                defaultHeight: i > 2 ? 275 : 200,
                defaultWidth: i > 4 ? 400 : 300,
                defaultLeft: 350 * (i % 3) + 25,
                defaultTop: i > 2 ? 300 : 50,
                saveWindowState: false,
                frame: false,
                name: 'Window' + (i + 1)
            })
            .then(console.log, console.error);
    }
}

export async function setLayout(layoutParam?: Workspace) {
    const id = (document.getElementById('layoutName') as HTMLTextAreaElement).value;
    const layoutSelect = document.getElementById('layoutSelect') as HTMLSelectElement;
    const layout = layoutParam || await workspaces.generate();
    const workspace = {id, layout};

    if (layoutSelect) {
        let optionPresent = false;
        for (let idx = 0; idx < layoutSelect.options.length; idx++) {  // looping over the options
            if (layoutSelect.options[idx].value === id) {
                optionPresent = true;
                break;
            }
        }

        if (!optionPresent) {
            const option = createOptionElement(id);
            layoutSelect.appendChild(option);
        }
    }

    Storage.saveLayout(workspace);
    updateTextArea(layout);
}

export async function killAllWindows() {
    fin.desktop.System.getAllApplications((apps: fin.ApplicationInfo[]) => {
        apps.forEach((app) => {
            if (app.uuid !== 'layouts-service') {
                const wrappedApp = fin.desktop.Application.wrap(app.uuid);
                wrappedApp.getChildWindows((win) => {
                    win.forEach(w => w.close(true));
                });

                if (app.uuid !== 'Layouts-Manager') {
                    wrappedApp.close(true);
                }
            }
        });
    });
}

export async function getLayout() {
    const id = (document.getElementById('layoutSelect') as HTMLSelectElement).value;
    const workspace = Storage.getLayout(id);
    updateTextArea(workspace);
}

export async function getAllLayouts() {
    const layoutIDs = Storage.getAllLayoutIDs();
    updateTextArea(layoutIDs);
}

export async function restoreLayout() {
    const id = (document.getElementById('layoutSelect') as HTMLSelectElement).value;
    const workspace = Storage.getLayout(id);
    console.log('Restoring layout');
    const afterLayout = await workspaces.restore(workspace.layout);
    updateTextArea(afterLayout);
}

function updateTextArea(content: {}): void {
    const textArea = document.getElementById('showLayout') as HTMLTextAreaElement;
    textArea.value = JSON.stringify(content, null, 2);
}

function addLayoutNamesToDropdown() {
    const ids = Storage.getAllLayoutIDs();
    const layoutSelect = document.getElementById('layoutSelect');
    ids.forEach((id) => {
        const option = createOptionElement(id);
        if (layoutSelect) {
            layoutSelect.appendChild(option);
        }
    });
}

function createOptionElement(id: string) {
    const option = document.createElement('option');
    option.value = id;
    option.innerHTML = id;
    return option;
}

export function importLayout() {
    const textfield = document.getElementById('showLayout') as HTMLTextAreaElement;
    const layout = JSON.parse(textfield.value);
    setLayout(layout.layout || layout);
}

workspaces.ready();

fin.desktop.main(() => {
    addSpawnListeners();
    addLayoutNamesToDropdown();
});

// Expose layouts API on window for debugging/demoing
const api = {
    register,
    deregister,
    snapAndDock,
    tabbing,
    tabstrip,
    workspaces
};
(window as Window & {layouts: typeof api}).layouts = api;
=======
import {_Window} from 'hadouken-js-adapter/out/types/src/api/window/window';
import {Workspace} from '../client/workspaces';
import {register, deregister, snapAndDock, tabbing, tabstrip, workspaces} from '../client/main';


import * as Storage from './storage';
import {addSpawnListeners, AppData, createApp, WindowData, createWindow} from './spawn';

export interface Workspace {
    id: string;
    layout: Workspace;
}

const launchDir = location.href.slice(0, location.href.lastIndexOf('/'));

const appTemplates: {[key: string]: AppData} = {
    'manifest': {type: 'manifest', id: 'App-1'},
    'programmatic': {type: 'programmatic', id: 'App-2'},
    'script': {type: 'programmatic', id: 'App-3', url: 'http://localhost:1337/demo/libScriptIncluded.html'},
    'random-manifest': {type: 'manifest'},
    'random-programmatic': {type: 'programmatic'},
    'deregistered': {config: {enabled: false}},
    'tab-default': {size: {x: 400, y: 300}, queryArgs: {section: 'tabbing'}},
    'tab-custom1':
        {size: {x: 400, y: 300}, queryArgs: {section: 'tabbing'}, config: {tabstrip: {url: 'http://localhost:1337/demo/tabstrips/custom1.html', height: 60}}},
    'tab-custom2':
        {size: {x: 400, y: 300}, queryArgs: {section: 'tabbing'}, config: {tabstrip: {url: 'http://localhost:1337/demo/tabstrips/custom2.html', height: 60}}}
};
const windowTemplates: {[key: string]: WindowData} = {
    'default': {},
    'small': {size: {x: 400, y: 300}}
};

export async function deregisterManager(): Promise<void> {
    await deregister();
}
export async function reregisterManager(): Promise<void> {
    await register();
}

export async function createTemplateApp(templateName: keyof typeof appTemplates): Promise<void> {
    const template = appTemplates[templateName];

    if (template) {
        await createApp(template);
    }
}

export async function createTemplateWindow(templateName: keyof typeof windowTemplates): Promise<void> {
    const template = windowTemplates[templateName];

    if (template) {
        await createWindow(template);
    }
}

export function createSnapWindows(): void {
    // Create snap windows
    for (let i = 0; i < 6; i++) {
        fin.Window
            .create({
                url: `${launchDir}/testbed/index.html`,
                autoShow: true,
                defaultHeight: i > 2 ? 275 : 200,
                defaultWidth: i > 4 ? 400 : 300,
                defaultLeft: 350 * (i % 3) + 25,
                defaultTop: i > 2 ? 300 : 50,
                saveWindowState: false,
                frame: false,
                name: 'Window' + (i + 1)
            })
            .then(console.log, console.error);
    }
}

export async function setLayout(layoutParam?: Workspace) {
    const id = (document.getElementById('layoutName') as HTMLTextAreaElement).value;
    const layoutSelect = document.getElementById('layoutSelect') as HTMLSelectElement;
    const layout = layoutParam || await workspaces.generate();
    const workspace = {id, layout};

    if (layoutSelect) {
        let optionPresent = false;
        for (let idx = 0; idx < layoutSelect.options.length; idx++) {  // looping over the options
            if (layoutSelect.options[idx].value === id) {
                optionPresent = true;
                break;
            }
        }

        if (!optionPresent) {
            const option = createOptionElement(id);
            layoutSelect.appendChild(option);
        }
    }

    Storage.saveLayout(workspace);
    updateTextArea(layout);
}

export async function killAllWindows() {
    fin.desktop.System.getAllApplications((apps: fin.ApplicationInfo[]) => {
        apps.forEach((app) => {
            if (app.uuid !== 'layouts-service') {
                const wrappedApp = fin.desktop.Application.wrap(app.uuid);
                wrappedApp.getChildWindows((win) => {
                    win.forEach(w => w.close(true));
                });

                if (app.uuid !== 'Layouts-Manager') {
                    wrappedApp.close(true);
                }
            }
        });
    });
}

export async function getLayout() {
    const id = (document.getElementById('layoutSelect') as HTMLSelectElement).value;
    const workspace = Storage.getLayout(id);
    updateTextArea(workspace);
}

export async function getAllLayouts() {
    const layoutIDs = Storage.getAllLayoutIDs();
    updateTextArea(layoutIDs);
}

export async function restoreLayout() {
    const id = (document.getElementById('layoutSelect') as HTMLSelectElement).value;
    const workspace = Storage.getLayout(id);
    console.log('Restoring layout');
    const afterLayout = await workspaces.restore(workspace.layout);
    updateTextArea(afterLayout);
}

function updateTextArea(content: {}): void {
    const textArea = document.getElementById('showLayout') as HTMLTextAreaElement;
    textArea.value = JSON.stringify(content, null, 2);
}

function addLayoutNamesToDropdown() {
    const ids = Storage.getAllLayoutIDs();
    const layoutSelect = document.getElementById('layoutSelect');
    ids.forEach((id) => {
        const option = createOptionElement(id);
        if (layoutSelect) {
            layoutSelect.appendChild(option);
        }
    });
}

function createOptionElement(id: string) {
    const option = document.createElement('option');
    option.value = id;
    option.innerHTML = id;
    return option;
}

export function importLayout() {
    const textfield = document.getElementById('showLayout') as HTMLTextAreaElement;
    const layout = JSON.parse(textfield.value);
    setLayout(layout.layout || layout);
}

workspaces.ready();

fin.desktop.main(() => {
    addSpawnListeners();
    addLayoutNamesToDropdown();
});

// Expose layouts API on window for debugging/demoing
const api = {
    register,
    deregister,
    snapAndDock,
    tabbing,
    tabstrip,
    workspaces
};
(window as Window & {layouts: typeof api}).layouts = api;
>>>>>>> fc425c1e
<|MERGE_RESOLUTION|>--- conflicted
+++ resolved
@@ -1,13 +1,12 @@
-<<<<<<< HEAD
 import {_Window} from 'hadouken-js-adapter/out/types/src/api/window/window';
 
 import {register, deregister, snapAndDock, tabbing, tabstrip, workspaces} from '../client/main';
-import {Workspace} from '../client/types';
 
 import * as Storage from './storage';
 import {addSpawnListeners, AppData, createApp, WindowData, createWindow} from './spawn';
+import { Workspace } from '../client/workspaces';
 
-export interface Workspace {
+export interface SavedWorkspace {
     id: string;
     layout: Workspace;
 }
@@ -75,7 +74,7 @@
     }
 }
 
-export async function setLayout(layoutParam?: Workspace) {
+export async function setLayout(layoutParam?: SavedWorkspace) {
     const id = (document.getElementById('layoutName') as HTMLTextAreaElement).value;
     const layoutSelect = document.getElementById('layoutSelect') as HTMLSelectElement;
     const layout = layoutParam || await workspaces.generate();
@@ -181,188 +180,4 @@
     tabstrip,
     workspaces
 };
-(window as Window & {layouts: typeof api}).layouts = api;
-=======
-import {_Window} from 'hadouken-js-adapter/out/types/src/api/window/window';
-import {Workspace} from '../client/workspaces';
-import {register, deregister, snapAndDock, tabbing, tabstrip, workspaces} from '../client/main';
-
-
-import * as Storage from './storage';
-import {addSpawnListeners, AppData, createApp, WindowData, createWindow} from './spawn';
-
-export interface Workspace {
-    id: string;
-    layout: Workspace;
-}
-
-const launchDir = location.href.slice(0, location.href.lastIndexOf('/'));
-
-const appTemplates: {[key: string]: AppData} = {
-    'manifest': {type: 'manifest', id: 'App-1'},
-    'programmatic': {type: 'programmatic', id: 'App-2'},
-    'script': {type: 'programmatic', id: 'App-3', url: 'http://localhost:1337/demo/libScriptIncluded.html'},
-    'random-manifest': {type: 'manifest'},
-    'random-programmatic': {type: 'programmatic'},
-    'deregistered': {config: {enabled: false}},
-    'tab-default': {size: {x: 400, y: 300}, queryArgs: {section: 'tabbing'}},
-    'tab-custom1':
-        {size: {x: 400, y: 300}, queryArgs: {section: 'tabbing'}, config: {tabstrip: {url: 'http://localhost:1337/demo/tabstrips/custom1.html', height: 60}}},
-    'tab-custom2':
-        {size: {x: 400, y: 300}, queryArgs: {section: 'tabbing'}, config: {tabstrip: {url: 'http://localhost:1337/demo/tabstrips/custom2.html', height: 60}}}
-};
-const windowTemplates: {[key: string]: WindowData} = {
-    'default': {},
-    'small': {size: {x: 400, y: 300}}
-};
-
-export async function deregisterManager(): Promise<void> {
-    await deregister();
-}
-export async function reregisterManager(): Promise<void> {
-    await register();
-}
-
-export async function createTemplateApp(templateName: keyof typeof appTemplates): Promise<void> {
-    const template = appTemplates[templateName];
-
-    if (template) {
-        await createApp(template);
-    }
-}
-
-export async function createTemplateWindow(templateName: keyof typeof windowTemplates): Promise<void> {
-    const template = windowTemplates[templateName];
-
-    if (template) {
-        await createWindow(template);
-    }
-}
-
-export function createSnapWindows(): void {
-    // Create snap windows
-    for (let i = 0; i < 6; i++) {
-        fin.Window
-            .create({
-                url: `${launchDir}/testbed/index.html`,
-                autoShow: true,
-                defaultHeight: i > 2 ? 275 : 200,
-                defaultWidth: i > 4 ? 400 : 300,
-                defaultLeft: 350 * (i % 3) + 25,
-                defaultTop: i > 2 ? 300 : 50,
-                saveWindowState: false,
-                frame: false,
-                name: 'Window' + (i + 1)
-            })
-            .then(console.log, console.error);
-    }
-}
-
-export async function setLayout(layoutParam?: Workspace) {
-    const id = (document.getElementById('layoutName') as HTMLTextAreaElement).value;
-    const layoutSelect = document.getElementById('layoutSelect') as HTMLSelectElement;
-    const layout = layoutParam || await workspaces.generate();
-    const workspace = {id, layout};
-
-    if (layoutSelect) {
-        let optionPresent = false;
-        for (let idx = 0; idx < layoutSelect.options.length; idx++) {  // looping over the options
-            if (layoutSelect.options[idx].value === id) {
-                optionPresent = true;
-                break;
-            }
-        }
-
-        if (!optionPresent) {
-            const option = createOptionElement(id);
-            layoutSelect.appendChild(option);
-        }
-    }
-
-    Storage.saveLayout(workspace);
-    updateTextArea(layout);
-}
-
-export async function killAllWindows() {
-    fin.desktop.System.getAllApplications((apps: fin.ApplicationInfo[]) => {
-        apps.forEach((app) => {
-            if (app.uuid !== 'layouts-service') {
-                const wrappedApp = fin.desktop.Application.wrap(app.uuid);
-                wrappedApp.getChildWindows((win) => {
-                    win.forEach(w => w.close(true));
-                });
-
-                if (app.uuid !== 'Layouts-Manager') {
-                    wrappedApp.close(true);
-                }
-            }
-        });
-    });
-}
-
-export async function getLayout() {
-    const id = (document.getElementById('layoutSelect') as HTMLSelectElement).value;
-    const workspace = Storage.getLayout(id);
-    updateTextArea(workspace);
-}
-
-export async function getAllLayouts() {
-    const layoutIDs = Storage.getAllLayoutIDs();
-    updateTextArea(layoutIDs);
-}
-
-export async function restoreLayout() {
-    const id = (document.getElementById('layoutSelect') as HTMLSelectElement).value;
-    const workspace = Storage.getLayout(id);
-    console.log('Restoring layout');
-    const afterLayout = await workspaces.restore(workspace.layout);
-    updateTextArea(afterLayout);
-}
-
-function updateTextArea(content: {}): void {
-    const textArea = document.getElementById('showLayout') as HTMLTextAreaElement;
-    textArea.value = JSON.stringify(content, null, 2);
-}
-
-function addLayoutNamesToDropdown() {
-    const ids = Storage.getAllLayoutIDs();
-    const layoutSelect = document.getElementById('layoutSelect');
-    ids.forEach((id) => {
-        const option = createOptionElement(id);
-        if (layoutSelect) {
-            layoutSelect.appendChild(option);
-        }
-    });
-}
-
-function createOptionElement(id: string) {
-    const option = document.createElement('option');
-    option.value = id;
-    option.innerHTML = id;
-    return option;
-}
-
-export function importLayout() {
-    const textfield = document.getElementById('showLayout') as HTMLTextAreaElement;
-    const layout = JSON.parse(textfield.value);
-    setLayout(layout.layout || layout);
-}
-
-workspaces.ready();
-
-fin.desktop.main(() => {
-    addSpawnListeners();
-    addLayoutNamesToDropdown();
-});
-
-// Expose layouts API on window for debugging/demoing
-const api = {
-    register,
-    deregister,
-    snapAndDock,
-    tabbing,
-    tabstrip,
-    workspaces
-};
-(window as Window & {layouts: typeof api}).layouts = api;
->>>>>>> fc425c1e
+(window as Window & {layouts: typeof api}).layouts = api;