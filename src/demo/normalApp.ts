import {Identity} from 'hadouken-js-adapter';
import {_Window} from 'hadouken-js-adapter/out/types/src/api/window/window';

import {Layout, LayoutApp, WindowState} from '../client/types';
<<<<<<< HEAD
import {positionWindow} from '../provider/workspaces/utils';
=======
>>>>>>> 31bb4e08

export interface Workspace {
    id: string;
    layout: Layout;
}

import * as Layouts from '../client/main';

declare var window: _Window&{forgetMe: (identity: Identity) => void};

let numChildren = 0;
const launchDir = location.href.slice(0, location.href.lastIndexOf('/'));

const positionWindow = async (win: WindowState) => {
    try {
        const ofWin = await fin.Window.wrap(win);
        if (!win.isTabbed) {
            await ofWin.leaveGroup();
        }
        await ofWin.setBounds(win);


        // COMMENTED OUT FOR DEMO
        if (win.state === 'normal') {
            await ofWin.restore();
        } else if (win.state === 'minimized') {
            await ofWin.minimize();
        } else if (win.state === 'maximized') {
            await ofWin.maximize();
        }

        if (win.isShowing) {
            await ofWin.show();
        } else {
            await ofWin.hide();
        }
    } catch (e) {
        console.error('position window error', e);
    }
};

export async function createChild(parentWindowName: string): Promise<void> {
    const win = await openChild(parentWindowName + ' -  win' + numChildren, numChildren);
    win.show();
}

export function openChild(name: string, i: number, frame = true, url?: string) {
    numChildren++;
    const win = fin.Window.create({
        url: url || `${launchDir}/demo-window.html`,
        autoShow: false,
        defaultHeight: 250 + 50 * i,
        defaultWidth: 250 + 50 * i,
        defaultLeft: 320 * (i % 3),
        defaultTop: i > 2 ? 400 : 50,
        saveWindowState: false,
        frame,
        name
    });
    return win;
}

export async function onAppRes(layoutApp: LayoutApp): Promise<LayoutApp> {
    console.log('Apprestore called:', layoutApp);
    const ofApp = fin.Application.getCurrentSync();
    const openWindows = await ofApp.getChildWindows();
    const openAndPosition = layoutApp.childWindows.map(async (win: WindowState, index: number) => {
        if (!openWindows.some((w: _Window) => w.identity.name === win.name)) {
            const ofWin = await openChild(win.name, index, win.frame, win.info.url);
            await positionWindow(win);
        } else {
            await positionWindow(win);
        }
    });
    await Promise.all(openAndPosition);
    return layoutApp;
}

// Allow layouts service to save and restore this application
Layouts.onApplicationSave(() => {
    return {test: true};
});
Layouts.onAppRestore(onAppRes);
Layouts.ready();<|MERGE_RESOLUTION|>--- conflicted
+++ resolved
@@ -2,10 +2,6 @@
 import {_Window} from 'hadouken-js-adapter/out/types/src/api/window/window';
 
 import {Layout, LayoutApp, WindowState} from '../client/types';
-<<<<<<< HEAD
-import {positionWindow} from '../provider/workspaces/utils';
-=======
->>>>>>> 31bb4e08
 
 export interface Workspace {
     id: string;
