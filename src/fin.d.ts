--- conflicted
+++ resolved
@@ -1061,18 +1061,8 @@
         /**
          * Registers an event listener on the specified event.
          */
-<<<<<<< HEAD
-        addEventListener(type: 'bounds-changed'|'bounds-changing', listener: (event: WindowBoundsEvent) => void, callback?: () => void, errorCallback?: (reason: string) => void): void;
-        addEventListener(type: 'group-changed', listener: (event: WindowGroupChangedEvent) => void, callback?: () => void, errorCallback?: (reason: string) => void): void;
-        addEventListener(
-            type: OpenFinWindowEventType,
-            listener: (event: WindowBaseEvent|WindowAuthRequestedEvent|WindowBoundsEvent|WindowExternalProcessStartedEvent|WindowExternalProcessExited|
-                       WindowGroupChangedEvent|WindowHiddenEvent|Window_NavigationRejectedEvent) => void,
-            callback?: () => void, errorCallback?: (reason: string) => void): void;
-=======
         addEventListener<K extends keyof OpenFinWindowEventMap>(
             type: K, listener: (event: OpenFinWindowEventMap[K]) => any, callback?: () => void, errorCallback?: (reason: string) => void): void;
->>>>>>> 755a49f6
         /**
          * Performs the specified window transitions
          */
@@ -1180,11 +1170,6 @@
          */
         moveTo(left: number, top: number, callback?: () => void, errorCallback?: (reason: string) => void): void;
 
-<<<<<<< HEAD
-        removeEventListener(type: 'bounds-changed'|'bounds-changing', listener: (event: WindowBoundsEvent) => void, callback?: () => void,errorCallback?: (reason: string) => void): void;
-        removeEventListener(type: 'group-changed', listener: (event: WindowGroupChangedEvent) => void, callback?: () => void, errorCallback?: (reason: string) => void): void;
-=======
->>>>>>> 755a49f6
         /**
          * Removes a previously registered event listener from the specified event.
          */
