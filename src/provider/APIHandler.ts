--- conflicted
+++ resolved
@@ -301,11 +301,6 @@
         }
     }
 
-<<<<<<< HEAD
-    private startDrag(payload: {}, id: ProviderIdentity): void {
-        // TODO assign uuid, name from provider
-        this._tabService.dragWindowManager.showWindow(id as WindowIdentity);
-=======
     private startDrag(payload: {window: WindowIdentity}, source: ProviderIdentity): void {
         let tab: DesktopWindow|null;
         let group: DesktopTabGroup|null;
@@ -313,10 +308,10 @@
         // Previous client version had no payload. To avoid breaking changes, we
         // default to the active tab if no window is specified.
         if (!payload.window) {
-            group = model.getTabGroup(model.getId(source as WindowIdentity));
+            group = this._model.getTabGroup(this._model.getId(source as WindowIdentity));
             tab = group && group.activeTab;
         } else {
-            tab = model.getWindow(payload.window);
+            tab = this._model.getWindow(payload.window);
             group = tab && tab.tabGroup;
         }
 
@@ -325,8 +320,7 @@
             throw new Error('Window is not registered for tabbing');
         }
 
-        tabService.dragWindowManager.showWindow(tab);
->>>>>>> 90458722
+        this._tabService.dragWindowManager.showWindow(tab);
     }
 
     private async endDrag(payload: {event: DropPosition, window: WindowIdentity}): Promise<void> {
