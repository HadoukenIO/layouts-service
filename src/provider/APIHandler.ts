import {Identity} from 'hadouken-js-adapter';
import {Action, ProviderIdentity} from 'hadouken-js-adapter/out/types/src/api/interappbus/channel/channel';
import {ChannelProvider} from 'hadouken-js-adapter/out/types/src/api/interappbus/channel/provider';

import {RegisterAPI, SERVICE_CHANNEL, SnapAndDockAPI, TabAPI, WorkspaceAPI} from '../client/internal';
<<<<<<< HEAD
import {ApplicationUIConfig, TabProperties} from '../client/tabbing';
=======
import {ApplicationUIConfig, TabProperties} from '../client/types';
>>>>>>> 2e508d17

import {LegacyAPI, WindowMessages} from './APIMessages';
import {ConfigStore} from './main';
import {DesktopModel} from './model/DesktopModel';
import {DesktopTabGroup} from './model/DesktopTabGroup';
import {DesktopWindow, WindowIdentity} from './model/DesktopWindow';
import {SnapService} from './snapanddock/SnapService';
import {TabService} from './tabbing/TabService';
import {generateWorkspace} from './workspaces/create';
import {appReadyForRestore, restoreWorkspace} from './workspaces/restore';


/**
 * Manages all communication with the client. Stateless class that listens for incoming messages, and handles sending of messages to connected client(s).
 *
 * Client communication is separated from the rest of the provider code to allow easier versioning of client-provider interaction, if required in the future.
 */
export class APIHandler {
    private _providerChannel!: ChannelProvider;

    private _model: DesktopModel;
    private _config: ConfigStore;
    private _snapService: SnapService;
    private _tabService: TabService;

    constructor(model: DesktopModel, config: ConfigStore, snapService: SnapService, tabService: TabService) {
        this._model = model;
        this._config = config;
        this._snapService = snapService;
        this._tabService = tabService;
    }

    public get channel(): ChannelProvider {
        return this._providerChannel;
    }

    public isClientConnection(identity: Identity): boolean {
        return this._providerChannel.connections.some((conn: Identity) => {
            return identity.uuid === conn.uuid && identity.name === conn.name;
        });
    }

    /**
     * Sends a message to a single, connected client.
     *
     * Will fail silently if client with given identity doesn't exist and/or isn't connected to service.
     */
    public async sendToClient<P, R = void>(identity: Identity, action: WindowMessages, payload: P): Promise<R|undefined> {
        return this._providerChannel.dispatch(identity, action, payload);
    }

    /**
     * Sends a message to all connected clients.
     */
    public async sendToAll<P>(action: WindowMessages, payload: P): Promise<void> {
        await this._providerChannel.publish(action, payload);
    }

    public async registerListeners(): Promise<void> {
        const providerChannel: ChannelProvider = this._providerChannel = await fin.InterApplicationBus.Channel.create(SERVICE_CHANNEL);

        // Common
        providerChannel.onConnection(this.onConnection);
        this.registerListener(RegisterAPI.REGISTER, this.register);
        this.registerListener(RegisterAPI.DEREGISTER, this.deregister);

        // Snap & Dock
        this.registerListener(SnapAndDockAPI.UNDOCK_WINDOW, this.undockWindow);
        this.registerListener(SnapAndDockAPI.UNDOCK_GROUP, this.undockGroup);

        // Workspaces
        this.registerListener(WorkspaceAPI.GENERATE_LAYOUT, generateWorkspace);
        this.registerListener(WorkspaceAPI.RESTORE_LAYOUT, restoreWorkspace);
        this.registerListener(WorkspaceAPI.APPLICATION_READY, this.appReady);

        // Tabbing
        this.registerListener(TabAPI.CLOSETABGROUP, this.closeTabGroup);
        this.registerListener(TabAPI.CREATETABGROUP, this.createTabGroup);
        this.registerListener(TabAPI.STARTDRAG, this.startDrag);
        this.registerListener(TabAPI.ENDDRAG, this.endDrag);
        this.registerListener(TabAPI.GETTABS, this.getTabs);
        this.registerListener(TabAPI.MAXIMIZETABGROUP, this.maximizeTabGroup);
        this.registerListener(TabAPI.MINIMIZETABGROUP, this.minimizeTabGroup);
        this.registerListener(TabAPI.REMOVETAB, this.removeTab);
        this.registerListener(TabAPI.CLOSETAB, this.closeTab);
        this.registerListener(TabAPI.REORDERTABS, this.reorderTabs);
        this.registerListener(TabAPI.RESTORETABGROUP, this.restoreTabGroup);
        this.registerListener(TabAPI.SETACTIVETAB, this.setActiveTab);
        this.registerListener(TabAPI.SETTABSTRIP, this.setTabstrip);
        this.registerListener(TabAPI.UPDATETABPROPERTIES, this.updateTabProperties);
        this.registerListener(TabAPI.ADDTAB, this.addTab);


        // Legacy API (Used before 1.0 cleanup)
        this.registerListener(LegacyAPI.APPLICATION_READY, this.appReady);
        this.registerListener(LegacyAPI.DEREGISTER, this.deregister);
        this.registerListener(LegacyAPI.GENERATE_LAYOUT, generateWorkspace);
        this.registerListener(LegacyAPI.RESTORE_LAYOUT, restoreWorkspace);
        this.registerListener(LegacyAPI.UNDOCK_GROUP, this.undockGroup);
        this.registerListener(LegacyAPI.UNDOCK_WINDOW, this.undockWindow);
    }

    private registerListener(topic: string, handler: Action) {
        // Bind callback
        handler = handler.bind(this) as Action;

        // Add to underlying channel object
        this._providerChannel.register(topic, handler);
    }

    // tslint:disable-next-line:no-any
    private onConnection(app: Identity, payload?: any): void {
        if (payload && payload.version && payload.version.length > 0) {
            console.log(`connection from client: ${app.name}, version: ${payload.version}`);
        } else {
            console.log(`connection from client: ${app.name}, unable to determine version`);
        }
    }

    private async register(identity: WindowIdentity, id: ProviderIdentity): Promise<void> {
        try {
            this._model.register(identity, {level: 'window', uuid: id.uuid, name: id.name || id.uuid});
        } catch (error) {
            console.error(error);
            throw new Error(`Unexpected error when registering: ${error}`);
        }
    }

    private async deregister(identity: WindowIdentity, id: ProviderIdentity): Promise<void> {
        try {
            this._model.deregister(identity, {level: 'window', uuid: id.uuid, name: id.name || id.uuid});
        } catch (error) {
            console.error(error);
            throw new Error(`Unexpected error when deregistering: ${error}`);
        }
    }

    private undockWindow(identity: WindowIdentity): void {
        this._snapService.undock(identity);
    }

    private undockGroup(identity: WindowIdentity): void {
        this._snapService.explodeGroup(identity);
    }

    private appReady(payload: void, identity: Identity): void {
        appReadyForRestore(identity.uuid);
    }

    private setTabstrip(payload: {config: ApplicationUIConfig, id: Identity}) {
        this._config.add({level: 'application', uuid: payload.id.uuid}, {tabstrip: payload.config});
    }

    private getTabs(tabId: WindowIdentity): WindowIdentity[]|null {
        const tab: DesktopWindow|null = this._model.getWindow(tabId);
        const group: DesktopTabGroup|null = tab && tab.tabGroup;

        if (!group) {
            return null;
        }

        return group.tabs.map(tab => tab.identity);
    }

    private async createTabGroup(tabs: WindowIdentity[]): Promise<void> {
        return this._tabService.createTabGroupWithTabs(tabs);
    }

    private async addTab(payload: {targetWindow: WindowIdentity, windowToAdd: WindowIdentity}): Promise<void> {
        const tabToAdd: DesktopWindow|null = this._model.getWindow(payload.windowToAdd);
        const targetTab: DesktopWindow|null = this._model.getWindow(payload.targetWindow);
        const targetGroup: DesktopTabGroup|null = targetTab && targetTab.tabGroup;

        if (!targetGroup) {
            console.error('Target Window not in a group. Try createTabGroup instead.');
            throw new Error('Target Window not in a group. Try createTabGroup instead.');
        }
        if (!tabToAdd) {
            console.error('Could not find \'windowToAdd\'.');
            throw new Error('Could not find \'windowToAdd\'.');
        }

        if (this._tabService.canTabTogether(targetTab!, tabToAdd)) {
            return targetGroup.addTab(tabToAdd);
        } else {
            console.error('The tabs provided have incompatible tabstrip URLs');
            throw new Error('The tabs provided have incompatible tabstrip URLs');
        }
    }

    private removeTab(tab: WindowIdentity): Promise<void> {
        const ejectedTab: DesktopWindow|null = this._model.getWindow(tab);
        const tabGroup: DesktopTabGroup|null = ejectedTab && ejectedTab.tabGroup;

        if (tabGroup) {
            return tabGroup.removeTab(ejectedTab!);
        } else if (!ejectedTab) {
            throw new Error(`No tab with ID ${tab ? `${tab.uuid}/${tab.name}` : tab}`);
        } else {
            throw new Error(`Tab with ID ${ejectedTab.id} doesn't belong to a tab group`);
        }
    }

    private setActiveTab(tabId: WindowIdentity): Promise<void> {
        const tab: DesktopWindow|null = this._model.getWindow(tabId);
        const group: DesktopTabGroup|null = tab && tab.tabGroup;

        if (!group) {
            console.error('No tab group found for window');
            throw new Error('No tab group found for window');
        }

        return group.switchTab(tab!);
    }

    private async closeTab(tabId: WindowIdentity): Promise<void> {
        const tab: DesktopWindow|null = this._model.getWindow(tabId);

        if (tab) {
            return tab.close();
        } else {
            return Promise.reject(`No such tab: ${tabId}`);
        }
    }

    private async minimizeTabGroup(tabId: WindowIdentity): Promise<void> {
        const tab: DesktopWindow|null = this._model.getWindow(tabId);
        const group: DesktopTabGroup|null = tab && tab.tabGroup;

        if (!group) {
            console.error('No tab group found for window');
            throw new Error('No tab group found for window');
        }

        return group.minimize();
    }

    private async maximizeTabGroup(tabId: WindowIdentity): Promise<void> {
        const tab: DesktopWindow|null = this._model.getWindow(tabId);
        const group: DesktopTabGroup|null = tab && tab.tabGroup;

        if (!group) {
            console.error('No tab group found for window');
            throw new Error('No tab group found for window');
        }

        return group.maximize();
    }

    private async closeTabGroup(tabId: WindowIdentity): Promise<void> {
        const tab: DesktopWindow|null = this._model.getWindow(tabId);
        const group: DesktopTabGroup|null = tab && tab.tabGroup;

        if (!group) {
            console.error('No tab group found for window');
            throw new Error('No tab group found for window');
        }

        // Group will be destroyed automatically once all tabs have finished closing
        return group.removeAllTabs(true);
    }

    private async restoreTabGroup(tabId: WindowIdentity): Promise<void> {
        const tab: DesktopWindow|null = this._model.getWindow(tabId);
        const group: DesktopTabGroup|null = tab && tab.tabGroup;

        if (!group) {
            console.error('No tab group found for window');
            throw new Error('No tab group found for window');
        }

        return group.restore();
    }

    private reorderTabs(newOrdering: WindowIdentity[], tabstrip: ProviderIdentity): void {
<<<<<<< HEAD
        if (Array.isArray(newOrdering) && (!newOrdering || newOrdering.length === 0)) {
=======
        if (!Array.isArray(newOrdering) || newOrdering.length === 0) {
>>>>>>> 2e508d17
            throw new Error('Invalid new Order array');
        }

        const tab: DesktopWindow|null = this._model.getWindow(tabstrip as WindowIdentity);
        const group: DesktopTabGroup|null = tab && tab.tabGroup;

        if (!group) {
            console.error('No tab group found for window');
            throw new Error('No tab group found for window');
        }

        return group.reorderTabArray(newOrdering);
    }

    private updateTabProperties(payload: {properties: Partial<TabProperties>, window: WindowIdentity}): void {
        const tab: DesktopWindow|null = this._model.getWindow(payload.window);

        if (!tab) {
            console.error('No tab found for window');
            throw new Error('No tab found for window');
        } else {
            return this._tabService.updateTabProperties(tab, payload.properties);
        }
    }

<<<<<<< HEAD
    private startDrag(payload: WindowIdentity, source: ProviderIdentity): void {
=======
    private startDrag(identity: WindowIdentity, source: ProviderIdentity): void {
>>>>>>> 2e508d17
        let tab: DesktopWindow|null;
        let group: DesktopTabGroup|null;


        // Previous client version had no payload. To avoid breaking changes, we
        // default to the active tab if no window is specified.
<<<<<<< HEAD
        if (!payload) {
            group = this._model.getTabGroup(this._model.getId(source as WindowIdentity));
            tab = group && group.activeTab;
        } else {
            tab = this._model.getWindow(payload);
=======
        if (!identity) {
            group = this._model.getTabGroup(this._model.getId(source as WindowIdentity));
            tab = group && group.activeTab;
        } else {
            tab = this._model.getWindow(identity);
>>>>>>> 2e508d17
            group = tab && tab.tabGroup;
        }

        if (!group || !tab) {
            console.error('Window is not registered for tabbing');
            throw new Error('Window is not registered for tabbing');
        }

        this._tabService.dragWindowManager.showWindow(tab);
    }

    private async endDrag(): Promise<void> {
        this._tabService.dragWindowManager.hideWindow();
    }
}<|MERGE_RESOLUTION|>--- conflicted
+++ resolved
@@ -3,11 +3,7 @@
 import {ChannelProvider} from 'hadouken-js-adapter/out/types/src/api/interappbus/channel/provider';
 
 import {RegisterAPI, SERVICE_CHANNEL, SnapAndDockAPI, TabAPI, WorkspaceAPI} from '../client/internal';
-<<<<<<< HEAD
 import {ApplicationUIConfig, TabProperties} from '../client/tabbing';
-=======
-import {ApplicationUIConfig, TabProperties} from '../client/types';
->>>>>>> 2e508d17
 
 import {LegacyAPI, WindowMessages} from './APIMessages';
 import {ConfigStore} from './main';
@@ -283,11 +279,7 @@
     }
 
     private reorderTabs(newOrdering: WindowIdentity[], tabstrip: ProviderIdentity): void {
-<<<<<<< HEAD
-        if (Array.isArray(newOrdering) && (!newOrdering || newOrdering.length === 0)) {
-=======
         if (!Array.isArray(newOrdering) || newOrdering.length === 0) {
->>>>>>> 2e508d17
             throw new Error('Invalid new Order array');
         }
 
@@ -313,30 +305,18 @@
         }
     }
 
-<<<<<<< HEAD
-    private startDrag(payload: WindowIdentity, source: ProviderIdentity): void {
-=======
     private startDrag(identity: WindowIdentity, source: ProviderIdentity): void {
->>>>>>> 2e508d17
         let tab: DesktopWindow|null;
         let group: DesktopTabGroup|null;
 
 
         // Previous client version had no payload. To avoid breaking changes, we
         // default to the active tab if no window is specified.
-<<<<<<< HEAD
-        if (!payload) {
-            group = this._model.getTabGroup(this._model.getId(source as WindowIdentity));
-            tab = group && group.activeTab;
-        } else {
-            tab = this._model.getWindow(payload);
-=======
         if (!identity) {
             group = this._model.getTabGroup(this._model.getId(source as WindowIdentity));
             tab = group && group.activeTab;
         } else {
             tab = this._model.getWindow(identity);
->>>>>>> 2e508d17
             group = tab && tab.tabGroup;
         }
 
