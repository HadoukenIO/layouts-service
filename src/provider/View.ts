--- conflicted
+++ resolved
@@ -1,13 +1,7 @@
-<<<<<<< HEAD
 import {DesktopSnapGroup, Snappable} from './model/DesktopSnapGroup';
 import {Preview, PreviewableTarget} from './Preview';
 import {eTargetType, Target} from './WindowHandler';
-=======
 import {DesktopEntity} from './model/DesktopEntity';
-import {DesktopSnapGroup} from './model/DesktopSnapGroup';
-import {Preview} from './Preview';
-import {Target} from './WindowHandler';
->>>>>>> fb0395f4
 
 export class View {
     private activeGroup: DesktopSnapGroup|null;  // The group being moved
@@ -112,4 +106,4 @@
             }
         }
     }
-}
+}