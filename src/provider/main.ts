--- conflicted
+++ resolved
@@ -20,16 +20,10 @@
 fin.desktop.main(main);
 
 export async function main() {
-<<<<<<< HEAD
     model = window.model = new DesktopModel();
     snapService = window.snapService = new SnapService(model);
     tabService = window.tabService = new TabService(model);
     apiHandler = window.apiHandler = new APIHandler();
-=======
-    snapService = window.snapService = new SnapService();
-    tabService = window.tabService = new TabService();
-    await win10Check;
-
 
     fin.desktop.InterApplicationBus.subscribe('*', 'layoutsService:experimental:disableTabbing', (message, uuid, name) => {
         TabService.INSTANCE.disableTabbingOperations = message;
@@ -57,10 +51,6 @@
 
     TabService.INSTANCE.disableTabbingOperations = getParameter('disableTabbingOperations') ? true : false;
 
-    return await registerService();
-}
->>>>>>> 3c7b9832
-
     await win10Check;
     await apiHandler.register();
 }