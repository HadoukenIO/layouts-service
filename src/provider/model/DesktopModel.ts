--- conflicted
+++ resolved
@@ -1,274 +1,269 @@
-import {Window} from 'hadouken-js-adapter';
-import {WindowEvent} from 'hadouken-js-adapter/out/types/src/api/events/base';
-
-import {DesktopSnapGroup} from '../model/DesktopSnapGroup';
-import {SignalSlot} from '../Signal';
-import {Point} from '../snapanddock/utils/PointUtils';
-import {RectUtils} from '../snapanddock/utils/RectUtils';
-
-import {DesktopTabGroup} from './DesktopTabGroup';
-import {DesktopWindow, WindowIdentity, WindowState} from './DesktopWindow';
-import {MouseTracker} from './MouseTracker';
-import {ZIndexer} from './ZIndexer';
-
-export class DesktopModel {
-    private windows: DesktopWindow[];
-    private tabGroups: DesktopTabGroup[];
-    private snapGroups: DesktopSnapGroup[];
-    private windowLookup: {[key: string]: DesktopWindow};
-    private zIndexer: ZIndexer;
-    private mouseTracker: MouseTracker;
-    private pendingRegistrations: WindowIdentity[];
-
-    constructor() {
-        this.windows = [];
-        this.tabGroups = [];
-        this.snapGroups = [];
-        this.windowLookup = {};
-        this.zIndexer = new ZIndexer(this);
-        this.mouseTracker = new MouseTracker();
-        this.pendingRegistrations = [];
-
-        DesktopWindow.onCreated.add(this.onWindowCreated, this);
-        DesktopWindow.onDestroyed.add(this.onWindowDestroyed, this);
-        DesktopTabGroup.onCreated.add(this.onTabGroupCreated, this);
-        DesktopTabGroup.onDestroyed.add(this.onTabGroupDestroyed, this);
-        DesktopSnapGroup.onCreated.add(this.onSnapGroupCreated, this);
-        DesktopSnapGroup.onDestroyed.add(this.onSnapGroupDestroyed, this);
-
-        const serviceUUID: string = fin.Application.me.uuid;
-
-        // Listen for any new windows created and register them with the service
-        fin.System.addListener('window-created', (evt: WindowEvent<'system', 'window-created'>) => {
-<<<<<<< HEAD
-            if (evt.uuid !== serviceUUID) {
-                this.registerWindow({uuid: evt.uuid, name: evt.name});
-=======
-            if (evt.uuid !== serviceUUID || evt.name.indexOf('Placeholder-') === 0) {
-                this.registerWindow(evt);
->>>>>>> 0d8ec120
-            }
-        });
-
-        fin.System.getAllWindows().then(apps => {
-            apps.forEach((app) => {
-                // Ignore the main service window and all of it's children
-                if (app.uuid !== serviceUUID) {
-                    // Register the main window
-                    this.registerWindow({uuid: app.uuid, name: app.mainWindow.name});
-
-                    // Register all of the child windows
-                    app.childWindows.forEach((child) => {
-                        this.registerWindow({uuid: app.uuid, name: child.name});
-                    });
-                }
-            });
-        });
-    }
-
-    public getMouseTracker(): MouseTracker {
-        return this.mouseTracker;
-    }
-
-    public getWindows(): ReadonlyArray<DesktopWindow> {
-        return this.windows;
-    }
-
-    public getTabGroups(): ReadonlyArray<DesktopTabGroup> {
-        return this.tabGroups;
-    }
-
-    public getSnapGroups(): ReadonlyArray<DesktopSnapGroup> {
-        return this.snapGroups;
-    }
-
-    public getId(identity: WindowIdentity): string {
-        return `${identity.uuid}/${identity.name}`;
-    }
-
-    public getWindow(identity: WindowIdentity): DesktopWindow|null {
-        const id = this.getId(identity);
-        return this.windows.find(window => window.getId() === id) || null;
-    }
-
-    public getWindowAt(x: number, y: number, exclude?: WindowIdentity): DesktopWindow|null {
-        const point: Point = {x, y};
-        const excludeId: string|undefined = exclude && this.getId(exclude);
-        const windowsAtPoint: DesktopWindow[] = this.windows.filter((window: DesktopWindow) => {
-            const state: WindowState = window.getState();
-            return window.getIsActive() && RectUtils.isPointInRect(state.center, state.halfSize, point) && window.getId() !== excludeId;
-        });
-
-        return this.zIndexer.getTopMost(windowsAtPoint);
-    }
-
-    public getTabGroup(id: string): DesktopTabGroup|null {
-        return this.tabGroups.find(group => group.ID === id) || null;
-    }
-
-    public deregister(target: WindowIdentity): void {
-        // If the window is pending registration, remove it from the queue and return
-        const pendingIndex = this.pendingRegistrations.findIndex(w => w.name === target.name && w.uuid === target.uuid);
-        if (pendingIndex > -1) {
-            this.pendingRegistrations.splice(pendingIndex, 1);
-        } else {
-            const window: DesktopWindow|null = this.getWindow(target);
-
-            if (window) {
-                try {
-                    window.teardown();
-                } catch (error) {
-                    console.error(`Unexpected error when deregistering: ${error}`);
-                    throw new Error(`Unexpected error when deregistering: ${error}`);
-                }
-            } else {
-                console.error(`Unable to deregister from service - no window is registered with identity "${target.uuid}/${target.name}"`);
-                throw new Error(`Unable to deregister from service - no window is registered with identity "${target.uuid}/${target.name}"`);
-            }
-        }
-    }
-
-    /**
-     * Waits for a window with the given identity to be registered, then returns the DesktopWindow object for that
-     * window. If the window already exists at the point where this function is called, the promise is resolved
-     * immediately.
-     *
-     * By default the promise will time-out after a short delay, and the promise will be rejected. Set a timeout of
-     * zero to wait indefinitely.
-     *
-     * @param identity The window that we are waiting to be registered
-     * @param timeout How long we should wait, in milliseconds
-     */
-    public expect(identity: WindowIdentity, timeout = 1000): Promise<DesktopWindow> {
-        let slot: SignalSlot|null = null;
-        const windowPromise: Promise<DesktopWindow> = new Promise((resolve, reject) => {
-            const window: DesktopWindow|null = this.getWindow(identity);
-            const id = this.getId(identity);
-
-            if (window) {
-                resolve(window);
-            } else {
-                slot = DesktopWindow.onCreated.add((window: DesktopWindow) => {
-                    if (window.getId() === id) {
-                        slot!.remove();
-                        resolve(window);
-                    }
-                });
-            }
-        });
-
-        let promiseWithTimeout: Promise<DesktopWindow>;
-        if (timeout > 0) {
-            // Wait at-most 'timeout' milliseconds
-            promiseWithTimeout = Promise.race([windowPromise, new Promise<DesktopWindow>((res, rej) => setTimeout(rej, timeout))]);
-        } else {
-            // Wait indefinitely
-            promiseWithTimeout = windowPromise;
-        }
-
-        // Ensure we remove callback when promise resolves/rejects
-        const removeSlot = (window: DesktopWindow) => {
-            if (slot) {
-                slot.remove();
-            }
-            return window;
-        };
-        return promiseWithTimeout.then(removeSlot, removeSlot);
-    }
-
-    private async registerWindow(identity: WindowIdentity): Promise<void> {
-        // Check that the service does not already have a matching window
-        const existingWindow = this.getWindow(identity);
-
-        // The runtime will not allow multiple windows with the same uuid/name, so if we recieve a
-        // window-created event for a registered window, it implies that our internal state is stale
-        // and should be updated accordingly.
-        if (existingWindow) {
-            existingWindow.teardown();
-        }
-
-        // In either case, we will add the new window to the service.
-        this.addWindow(await fin.Window.wrap(identity)).then((win: DesktopWindow|null) => {
-            if (win !== null) {
-                console.log('Registered window: ' + win.getId());
-            }
-        });
-    }
-
-    private addWindow(window: Window): Promise<DesktopWindow|null> {
-        // Set the window as pending registration  (Fix for race condition between register/deregister)
-        const identity: WindowIdentity = window.identity as WindowIdentity;
-        this.pendingRegistrations.push({...identity});
-        return DesktopWindow.getWindowState(window).then<DesktopWindow|null>((state: WindowState): DesktopWindow|null => {
-            if (!this.pendingRegistrations.some(w => w.name === identity.name && w.uuid === identity.uuid)) {
-                // If pendingRegistrations does not contain the window, then deregister has been called on it
-                // and we should do nothing.
-                return null;
-            } else {
-                // Remove the window from pendingRegitrations
-                const pendingIndex = this.pendingRegistrations.findIndex(w => w.name === identity.name && w.uuid === identity.uuid);
-                this.pendingRegistrations.splice(pendingIndex, 1);
-
-                // Create new window object. Will get registered implicitly, due to signal within DesktopWindow constructor.
-                return new DesktopWindow(this, new DesktopSnapGroup(), window, state);
-            }
-        });
-    }
-
-    private onWindowCreated(window: DesktopWindow): void {
-        const id: string = window.getId();
-
-        if (this.windowLookup[id]) {
-            console.warn('Adding a new window with an existing ID', window);
-            this.onWindowDestroyed(this.windowLookup[id]);
-        }
-
-        this.windows.push(window);
-        this.windowLookup[id] = window;
-    }
-
-    private onWindowDestroyed(window: DesktopWindow): void {
-        const id: string = window.getId();
-        const index: number = this.windows.indexOf(window);
-
-        if (index >= 0) {
-            this.windows.splice(index, 1);
-            delete this.windowLookup[id];
-        } else if (this.windowLookup[id]) {
-            console.warn('A window existed within lookup, but now window list', window);
-            delete this.windowLookup[id];
-        }
-    }
-
-    private onTabGroupCreated(group: DesktopTabGroup): void {
-        this.tabGroups.push(group);
-    }
-
-    private onTabGroupDestroyed(group: DesktopTabGroup): void {
-        const index: number = this.tabGroups.indexOf(group);
-
-        if (index >= 0) {
-            // Can only remove empty groups. Otherwise, things will break.
-            if (group.tabs.length !== 0) {
-                console.warn('Removing a non-empty tab group, this should never happen', group);
-            }
-            this.tabGroups.splice(index, 1);
-        }
-    }
-
-    private onSnapGroupCreated(group: DesktopSnapGroup): void {
-        this.snapGroups.push(group);
-    }
-
-    private onSnapGroupDestroyed(group: DesktopSnapGroup): void {
-        const index: number = this.snapGroups.indexOf(group);
-
-        if (index >= 0) {
-            // Can only remove empty groups. Otherwise, things will break.
-            if (group.length !== 0) {
-                console.warn('Removing a non-empty snap group, this should never happen', group);
-            }
-            this.snapGroups.splice(index, 1);
-        }
-    }
-}
+import {Window} from 'hadouken-js-adapter';
+import {WindowEvent} from 'hadouken-js-adapter/out/types/src/api/events/base';
+
+import {DesktopSnapGroup} from '../model/DesktopSnapGroup';
+import {SignalSlot} from '../Signal';
+import {Point} from '../snapanddock/utils/PointUtils';
+import {RectUtils} from '../snapanddock/utils/RectUtils';
+
+import {DesktopTabGroup} from './DesktopTabGroup';
+import {DesktopWindow, WindowIdentity, WindowState} from './DesktopWindow';
+import {MouseTracker} from './MouseTracker';
+import {ZIndexer} from './ZIndexer';
+
+export class DesktopModel {
+    private windows: DesktopWindow[];
+    private tabGroups: DesktopTabGroup[];
+    private snapGroups: DesktopSnapGroup[];
+    private windowLookup: {[key: string]: DesktopWindow};
+    private zIndexer: ZIndexer;
+    private mouseTracker: MouseTracker;
+    private pendingRegistrations: WindowIdentity[];
+
+    constructor() {
+        this.windows = [];
+        this.tabGroups = [];
+        this.snapGroups = [];
+        this.windowLookup = {};
+        this.zIndexer = new ZIndexer(this);
+        this.mouseTracker = new MouseTracker();
+        this.pendingRegistrations = [];
+
+        DesktopWindow.onCreated.add(this.onWindowCreated, this);
+        DesktopWindow.onDestroyed.add(this.onWindowDestroyed, this);
+        DesktopTabGroup.onCreated.add(this.onTabGroupCreated, this);
+        DesktopTabGroup.onDestroyed.add(this.onTabGroupDestroyed, this);
+        DesktopSnapGroup.onCreated.add(this.onSnapGroupCreated, this);
+        DesktopSnapGroup.onDestroyed.add(this.onSnapGroupDestroyed, this);
+
+        const serviceUUID: string = fin.Application.me.uuid;
+
+        // Listen for any new windows created and register them with the service
+        fin.System.addListener('window-created', (evt: WindowEvent<'system', 'window-created'>) => {
+            if (evt.uuid !== serviceUUID || evt.name.indexOf('Placeholder-') === 0) {
+                this.registerWindow(evt);
+            }
+        });
+
+        fin.System.getAllWindows().then(apps => {
+            apps.forEach((app) => {
+                // Ignore the main service window and all of it's children
+                if (app.uuid !== serviceUUID) {
+                    // Register the main window
+                    this.registerWindow({uuid: app.uuid, name: app.mainWindow.name});
+
+                    // Register all of the child windows
+                    app.childWindows.forEach((child) => {
+                        this.registerWindow({uuid: app.uuid, name: child.name});
+                    });
+                }
+            });
+        });
+    }
+
+    public getMouseTracker(): MouseTracker {
+        return this.mouseTracker;
+    }
+
+    public getWindows(): ReadonlyArray<DesktopWindow> {
+        return this.windows;
+    }
+
+    public getTabGroups(): ReadonlyArray<DesktopTabGroup> {
+        return this.tabGroups;
+    }
+
+    public getSnapGroups(): ReadonlyArray<DesktopSnapGroup> {
+        return this.snapGroups;
+    }
+
+    public getId(identity: WindowIdentity): string {
+        return `${identity.uuid}/${identity.name}`;
+    }
+
+    public getWindow(identity: WindowIdentity): DesktopWindow|null {
+        const id = this.getId(identity);
+        return this.windows.find(window => window.getId() === id) || null;
+    }
+
+    public getWindowAt(x: number, y: number, exclude?: WindowIdentity): DesktopWindow|null {
+        const point: Point = {x, y};
+        const excludeId: string|undefined = exclude && this.getId(exclude);
+        const windowsAtPoint: DesktopWindow[] = this.windows.filter((window: DesktopWindow) => {
+            const state: WindowState = window.getState();
+            return window.getIsActive() && RectUtils.isPointInRect(state.center, state.halfSize, point) && window.getId() !== excludeId;
+        });
+
+        return this.zIndexer.getTopMost(windowsAtPoint);
+    }
+
+    public getTabGroup(id: string): DesktopTabGroup|null {
+        return this.tabGroups.find(group => group.ID === id) || null;
+    }
+
+    public deregister(target: WindowIdentity): void {
+        // If the window is pending registration, remove it from the queue and return
+        const pendingIndex = this.pendingRegistrations.findIndex(w => w.name === target.name && w.uuid === target.uuid);
+        if (pendingIndex > -1) {
+            this.pendingRegistrations.splice(pendingIndex, 1);
+        } else {
+            const window: DesktopWindow|null = this.getWindow(target);
+
+            if (window) {
+                try {
+                    window.teardown();
+                } catch (error) {
+                    console.error(`Unexpected error when deregistering: ${error}`);
+                    throw new Error(`Unexpected error when deregistering: ${error}`);
+                }
+            } else {
+                console.error(`Unable to deregister from service - no window is registered with identity "${target.uuid}/${target.name}"`);
+                throw new Error(`Unable to deregister from service - no window is registered with identity "${target.uuid}/${target.name}"`);
+            }
+        }
+    }
+
+    /**
+     * Waits for a window with the given identity to be registered, then returns the DesktopWindow object for that
+     * window. If the window already exists at the point where this function is called, the promise is resolved
+     * immediately.
+     *
+     * By default the promise will time-out after a short delay, and the promise will be rejected. Set a timeout of
+     * zero to wait indefinitely.
+     *
+     * @param identity The window that we are waiting to be registered
+     * @param timeout How long we should wait, in milliseconds
+     */
+    public expect(identity: WindowIdentity, timeout = 1000): Promise<DesktopWindow> {
+        let slot: SignalSlot|null = null;
+        const windowPromise: Promise<DesktopWindow> = new Promise((resolve, reject) => {
+            const window: DesktopWindow|null = this.getWindow(identity);
+            const id = this.getId(identity);
+
+            if (window) {
+                resolve(window);
+            } else {
+                slot = DesktopWindow.onCreated.add((window: DesktopWindow) => {
+                    if (window.getId() === id) {
+                        slot!.remove();
+                        resolve(window);
+                    }
+                });
+            }
+        });
+
+        let promiseWithTimeout: Promise<DesktopWindow>;
+        if (timeout > 0) {
+            // Wait at-most 'timeout' milliseconds
+            promiseWithTimeout = Promise.race([windowPromise, new Promise<DesktopWindow>((res, rej) => setTimeout(rej, timeout))]);
+        } else {
+            // Wait indefinitely
+            promiseWithTimeout = windowPromise;
+        }
+
+        // Ensure we remove callback when promise resolves/rejects
+        const removeSlot = (window: DesktopWindow) => {
+            if (slot) {
+                slot.remove();
+            }
+            return window;
+        };
+        return promiseWithTimeout.then(removeSlot, removeSlot);
+    }
+
+    private async registerWindow(identity: WindowIdentity): Promise<void> {
+        // Check that the service does not already have a matching window
+        const existingWindow = this.getWindow(identity);
+
+        // The runtime will not allow multiple windows with the same uuid/name, so if we recieve a
+        // window-created event for a registered window, it implies that our internal state is stale
+        // and should be updated accordingly.
+        if (existingWindow) {
+            existingWindow.teardown();
+        }
+
+        // In either case, we will add the new window to the service.
+        this.addWindow(await fin.Window.wrap(identity)).then((win: DesktopWindow|null) => {
+            if (win !== null) {
+                console.log('Registered window: ' + win.getId());
+            }
+        });
+    }
+
+    private addWindow(window: Window): Promise<DesktopWindow|null> {
+        // Set the window as pending registration  (Fix for race condition between register/deregister)
+        const identity: WindowIdentity = window.identity as WindowIdentity;
+        this.pendingRegistrations.push({...identity});
+        return DesktopWindow.getWindowState(window).then<DesktopWindow|null>((state: WindowState): DesktopWindow|null => {
+            if (!this.pendingRegistrations.some(w => w.name === identity.name && w.uuid === identity.uuid)) {
+                // If pendingRegistrations does not contain the window, then deregister has been called on it
+                // and we should do nothing.
+                return null;
+            } else {
+                // Remove the window from pendingRegitrations
+                const pendingIndex = this.pendingRegistrations.findIndex(w => w.name === identity.name && w.uuid === identity.uuid);
+                this.pendingRegistrations.splice(pendingIndex, 1);
+
+                // Create new window object. Will get registered implicitly, due to signal within DesktopWindow constructor.
+                return new DesktopWindow(this, new DesktopSnapGroup(), window, state);
+            }
+        });
+    }
+
+    private onWindowCreated(window: DesktopWindow): void {
+        const id: string = window.getId();
+
+        if (this.windowLookup[id]) {
+            console.warn('Adding a new window with an existing ID', window);
+            this.onWindowDestroyed(this.windowLookup[id]);
+        }
+
+        this.windows.push(window);
+        this.windowLookup[id] = window;
+    }
+
+    private onWindowDestroyed(window: DesktopWindow): void {
+        const id: string = window.getId();
+        const index: number = this.windows.indexOf(window);
+
+        if (index >= 0) {
+            this.windows.splice(index, 1);
+            delete this.windowLookup[id];
+        } else if (this.windowLookup[id]) {
+            console.warn('A window existed within lookup, but now window list', window);
+            delete this.windowLookup[id];
+        }
+    }
+
+    private onTabGroupCreated(group: DesktopTabGroup): void {
+        this.tabGroups.push(group);
+    }
+
+    private onTabGroupDestroyed(group: DesktopTabGroup): void {
+        const index: number = this.tabGroups.indexOf(group);
+
+        if (index >= 0) {
+            // Can only remove empty groups. Otherwise, things will break.
+            if (group.tabs.length !== 0) {
+                console.warn('Removing a non-empty tab group, this should never happen', group);
+            }
+            this.tabGroups.splice(index, 1);
+        }
+    }
+
+    private onSnapGroupCreated(group: DesktopSnapGroup): void {
+        this.snapGroups.push(group);
+    }
+
+    private onSnapGroupDestroyed(group: DesktopSnapGroup): void {
+        const index: number = this.snapGroups.indexOf(group);
+
+        if (index >= 0) {
+            // Can only remove empty groups. Otherwise, things will break.
+            if (group.length !== 0) {
+                console.warn('Removing a non-empty snap group, this should never happen', group);
+            }
+            this.snapGroups.splice(index, 1);
+        }
+    }
+}