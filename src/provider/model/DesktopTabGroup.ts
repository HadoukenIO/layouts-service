--- conflicted
+++ resolved
@@ -435,13 +435,8 @@
                 await prevTab.applyProperties({hidden: true});
             }
 
-<<<<<<< HEAD
             await Promise.all([this._window!.sync(), tab.sync()]).catch(e => console.error(e));
             const payload: TabGroupEvent = {tabstripIdentity: this.identity, identity: tab.identity};
-=======
-            await Promise.all([this._window.sync(), tab.sync()]).catch(e => console.error(e));
-            const payload: TabGroupEventPayload = {tabstripIdentity: this.identity, identity: tab.identity};
->>>>>>> b05a94fa
             this._window.sendMessage('tab-activated', payload);
         }
     }
@@ -544,13 +539,7 @@
         await tab.setTabGroup(this);
         tab.setSnapGroup(this._window.snapGroup);
 
-<<<<<<< HEAD
-        const addTabPromise: Promise<void> = (async () => {
-            const payload: TabAddedEvent = {tabstripIdentity: this.identity, identity: tab.identity, properties: tabProps, index: this._tabs.indexOf(tab)};
-=======
->>>>>>> b05a94fa
-
-        const payload: TabAddedPayload = {tabstripIdentity: this.identity, identity: tab.identity, properties: tabProps, index: this._tabs.indexOf(tab)};
+        const payload: TabAddedEvent = {tabstripIdentity: this.identity, identity: tab.identity, properties: tabProps, index: this._tabs.indexOf(tab)};
         this.sendTabEvent(tab, 'tab-added', payload);
 
         if (!setActive) {
