--- conflicted
+++ resolved
@@ -16,20 +16,7 @@
     public static readonly onCreated: Signal1<DesktopTabGroup> = new Signal1();
     public static readonly onDestroyed: Signal1<DesktopTabGroup> = new Signal1();
 
-<<<<<<< HEAD
-    /**
-     * Creates a UUIDv4() ID
-     * Sourced from https://stackoverflow.com/questions/105034/create-guid-uuid-in-javascript
-     */
-    private static createTabGroupId(): string {
-        return 'TABSET-' +
-            //@ts-ignore Black Magic
-            ([1e7] + -1e3 + -4e3 + -8e3 + -1e11).replace(/[018]/g, c => (c ^ (crypto.getRandomValues(new Uint8Array(1))[0] & (15 >> (c / 4)))).toString(16));
-    }
-
-=======
     private static _windowPool: DesktopTabGroupWindowFactory = new DesktopTabGroupWindowFactory();
->>>>>>> 57088503
 
     /**
      * The ID for the TabGroup.
