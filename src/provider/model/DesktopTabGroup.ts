import {_Window} from 'hadouken-js-adapter/out/types/src/api/window/window';

import {Scope} from '../../../gen/provider/config/scope';
import {ApplicationUIConfig, TabAddedPayload, TabGroupDimensions, TabGroupEventPayload, WindowIdentity, WindowState} from '../../client/types';
import {WindowMessages} from '../APIMessages';
import {tabService} from '../main';
import {Signal1} from '../Signal';
import {Debounced} from '../snapanddock/utils/Debounced';
import {Point, PointUtils} from '../snapanddock/utils/PointUtils';
import {Rectangle, RectUtils} from '../snapanddock/utils/RectUtils';

import {DesktopEntity} from './DesktopEntity';
import {DesktopModel} from './DesktopModel';
import {DesktopSnapGroup} from './DesktopSnapGroup';
import {DesktopTabstripFactory} from './DesktopTabstripFactory';
import {DesktopWindow, EntityState, eTransformType, Mask, ResizeConstraint} from './DesktopWindow';

/**
 * Handles functionality for the TabSet
 */
export class DesktopTabGroup implements DesktopEntity {
    public static readonly onCreated: Signal1<DesktopTabGroup> = new Signal1();
    public static readonly onDestroyed: Signal1<DesktopTabGroup> = new Signal1();

    /**
     * Need to lazily-initialise the window pool, due to DesktopTabstripFactory's dependency on the config store.
     */
    public static get windowPool(): DesktopTabstripFactory {
        if (!this._windowPool) {
            this._windowPool = new DesktopTabstripFactory();
        }

        return this._windowPool;
    }

    private static _windowPool: DesktopTabstripFactory;

    private _model: DesktopModel;

    /**
     * Handle to this tabgroup's window.
     */
    private _window: DesktopWindow;

    /**
     * State of all windows within the tab group.
     *
     * Updated on tab added/removed/transformed.
     */
    private _groupState: EntityState;

    /**
     * Tabs currently in this tab group.
     */
    private _tabs: DesktopWindow[];

    /**
     * The active tab in the tab group.
     */
    private _activeTab: DesktopWindow|null;

    private _isMaximized: boolean;
    private _beforeMaximizeBounds: Rectangle|undefined;

    private _config: ApplicationUIConfig;

    private _validateGroup: Debounced<() => void, DesktopTabGroup, []>;

    /**
     * Constructor for the TabGroup Class.
     * @param {ApplicationUIConfig} windowOptions
     */
    constructor(model: DesktopModel, group: DesktopSnapGroup, config: ApplicationUIConfig) {
        // Fetch a window from the pool, if available. Otherwise, fetch the relevant window options and have DesktopWindow handle the window creation.
        const pool: DesktopTabstripFactory = DesktopTabGroup.windowPool;
        const windowSpec: _Window|fin.WindowOptions = pool.getNextWindow(config) || pool.generateTabStripOptions(config);

        this._model = model;
        this._activeTab = null;
        this._window = new DesktopWindow(model, group, windowSpec);
        this._window.onModified.add((window: DesktopWindow) => this.updateBounds());
        this._window.onTransform.add((window: DesktopWindow, type: Mask<eTransformType>) => this.updateBounds());
        this._window.onCommit.add((window: DesktopWindow, type: Mask<eTransformType>) => this.updateBounds());
        this._groupState = {...this._window.currentState};
        this._window.setTabGroup(this);
        this._tabs = [];
        this._config = config;

        this._isMaximized = false;

        this._validateGroup = new Debounced(this.validateGroupInternal, this);

        DesktopTabGroup.onCreated.emit(this);
    }

    public get id(): string {
        return this._window.id;
    }

    public get identity(): WindowIdentity {
        return this._window.identity;
    }

    public get currentState(): EntityState {
        this.updateBounds();
        return this._groupState;
    }

    public get snapGroup(): DesktopSnapGroup {
        return this._window.snapGroup;
    }

    public get tabGroup(): DesktopTabGroup {
        return this;
    }

    public get config(): ApplicationUIConfig {
        return this._config;
    }

    /**
     * Returns the current active tab of the tab set.
     * @returns The Active Tab
     */
    public get activeTab(): DesktopWindow {
        return this._activeTab || this._tabs[0];
    }

    /**
     * Returns the tab sets window.
     * @returns The group window.
     */
    public get window(): DesktopWindow {
        return this._window;
    }

    /**
     * Returns the tabs of this tab set.
     * @returns Array of tabs.
     */
    public get tabs(): ReadonlyArray<DesktopWindow> {
        return this._tabs;
    }

    /**
     * Scope isn't really strictly defined for a tab group...
     *
     * Will assume that the tab group should follow the config rules for the active tab, in reality it should be some
     * kind of union/intersection of all of the tab properties, similar to resizeConstraints, etc.
     *
     * Config store doesn't currently support querying for a range of scopes, or "merging" config objects together.
     */
    public get scope(): Scope {
        const activeWindow = this._activeTab || this._tabs[0] || this._window;
        return activeWindow.scope;
    }

    /**
     * Returns the window state this tab group is currently mimicing. Note this may not match the internal underlying state
     * as 'maximized' tabs are not truely maximized as far as Windows is concerned
     */
    public get state(): WindowState {
        return this._window.currentState.state === 'minimized' ? 'minimized' : this._isMaximized ? 'maximized' : 'normal';
    }

    public applyOverride<K extends keyof EntityState>(property: K, value: EntityState[K]): Promise<void> {
        return this.updateWindows(window => window.applyOverride(property, value));
    }

    public resetOverride(property: keyof EntityState): Promise<void> {
        return this.updateWindows(window => window.resetOverride(property));
    }

    public async setSnapGroup(group: DesktopSnapGroup): Promise<void> {
        const windows = this._tabs.concat(this._window);

        return Promise
            .all(windows.map((window: DesktopWindow) => {
                return window.setSnapGroup(group);
            }))
            .then(() => {});
    }

    public async applyOffset(offset: Point, halfSize?: Point): Promise<void> {
        const tabstripHalfHeight: number = this._config.height / 2;
        const adjustedHalfSize: Point|undefined = halfSize && {x: halfSize.x, y: halfSize.y - tabstripHalfHeight};
        return this.activeTab.applyOffset(offset, adjustedHalfSize);
    }

    /**
     * Toggles the window to a maximized state.  If the window is maximized we will restore it, if not we will maximize it.
     */
    public async toggleMaximize(): Promise<void|void[]> {
        if (this._isMaximized) {
            return this.restore();
        } else {
            return this.maximize();
        }
    }

    /**
     * Maximizes the tab set window.  This will resize the tab window to as large as possible with the tab set window on top.
     */
    public async maximize(): Promise<void> {
        if (!this._isMaximized) {
            // Before doing anything else we will undock the tabGroup (mitigation for SERVICE-314)
            if (this.snapGroup.entities.length > 1) {
                await this.setSnapGroup(new DesktopSnapGroup());
            }

            const {center, halfSize} = this._activeTab && this._activeTab.currentState || this._tabs[0].currentState;

            this._beforeMaximizeBounds = {center: {...center}, halfSize: {...halfSize}};

            await this._window.applyProperties(
                {center: {x: screen.availWidth / 2, y: this._config.height / 2}, halfSize: {x: screen.availWidth / 2, y: this._config.height / 2}});
            await this.activeTab.applyProperties({
                center: {x: screen.availWidth / 2, y: (screen.availHeight + this._config.height) / 2},
                halfSize: {x: screen.availWidth / 2, y: (screen.availHeight - this._config.height) / 2}
            });

            this._isMaximized = true;

            this.window.sendMessage('tab-group-maximized', {identity: this.window.identity});
        }
    }

    /**
     * Restores the tab set window.  If the tab set window is in a maximized state we will restore the window to its "before maximized" bounds.
     */
    public async restore(): Promise<void> {
        if (this.state === 'minimized') {
            const result = this.window.applyProperties({state: 'normal'});
            this.window.sendMessage('tab-group-restored', {identity: this.window.identity});

            return result;
        } else {
            if (this._isMaximized) {
                if (this.activeTab.currentState.state === 'minimized') {
                    await Promise.all(this._tabs.map(tab => tab.applyProperties({state: 'normal'})));
                } else if (this._beforeMaximizeBounds) {
                    this._isMaximized = false;

                    const bounds: Rectangle = this._beforeMaximizeBounds;
                    await this._window.applyProperties({
                        center: {x: bounds.center.x, y: bounds.center.y - bounds.halfSize.y - (this._config.height / 2)},
                        halfSize: {x: bounds.halfSize.x, y: this._config.height / 2}
                    });
                    await this.activeTab.applyProperties(bounds);
                }
            } else {
                await Promise.all(this._tabs.map(tab => tab.applyProperties({state: 'normal'})));
            }

            this.window.sendMessage('tab-group-restored', {identity: this.window.identity});
        }
    }

    /**
     * Minimizes the tab set window and all tab windows.
     */
    public async minimize(): Promise<void> {
        // Only minimize the tabstrip and active tab since minimizing hidden windows causes issues.
        // This may cause problems if switching tabs while minimized, but that would require a questionable custom tabstrip.
        await Promise.all([this._window.applyProperties({state: 'minimized'}), this.activeTab.applyProperties({state: 'minimized'})]);

        this.window.sendMessage('tab-group-minimized', {identity: this.window.identity});
    }

    /**
     * Closes the tab set window and all its apps.
     */
    public async closeAll(): Promise<void> {
        return this.removeAllTabs(true);
    }

    public async addTab(tab: DesktopWindow): Promise<void> {
        await this.addTabInternal(tab, true);
    }

    public async addTabAt(tab: DesktopWindow, index: number): Promise<void> {
        await this.addTabInternal(tab, true, index);
    }

    public async addTabs(tabs: DesktopWindow[], activeTabId?: WindowIdentity): Promise<void> {
        const allWindows: DesktopWindow[] = tabs.concat(this._window);
        const firstTab: DesktopWindow = tabs.shift()!;
        const activeTab: DesktopWindow = (activeTabId && this._model.getWindow(activeTabId)) || firstTab;

        await DesktopWindow.transaction(allWindows, async () => {
            await this.addTabInternal(firstTab, false);
            await Promise.all([firstTab.sync(), this._window.sync()]);
            // Add the tabs one-at-a-time to avoid potential race conditions with constraints updates.
            for (const tab of tabs) {
                await this.addTabInternal(tab, activeTab === tab);
            }
        });

        if (!activeTabId) {
            // Set the desired tab as active
            await this.switchTab(activeTab);
        } else {
            // Need to re-send tab-activated event to ensure tab is active within tabstrip
            // TODO: See if this can be avoided
            const payload: TabGroupEventPayload = {tabstripIdentity: this.identity, identity: activeTab.identity};
            this._window.sendMessage('tab-activated', payload);
        }
    }

    public async swapTab(tabToRemove: DesktopWindow, tabToAdd: DesktopWindow): Promise<void> {
        const tabIndex = this._tabs.indexOf(tabToRemove!);
        if (tabIndex >= 0) {
            await this.addTabInternal(tabToAdd, false, this._tabs.indexOf(tabToRemove!) + 1);
            await this.removeTabInternal(tabToRemove, this._tabs.indexOf(tabToRemove!));

            if (this._activeTab && this._activeTab.id === tabToRemove.id) {
                // if the switched-with tab was the active one, we make the added tab active
                this.switchTab(tabToAdd);
            } else {
                // else we hide it because the added tab might be visible.
                tabToAdd.applyProperties({hidden: true});
            }
        } else {
            throw new Error(`Cannot swap tabs - ${tabToRemove && tabToRemove.id} doesn't exist within tab set`);
        }
    }

    /**
     * Reorders the tab structure to match what is present in the UI.
     * @param {WindowIdentity[]} orderReference The order which we should rearrange our tabs to match.  This will come from the UI component.
     */
    public reOrderTabArray(orderReference: WindowIdentity[]): void {
        const newlyOrdered: DesktopWindow[] = orderReference
                                                  .map((ref: WindowIdentity) => {
                                                      // Look-up each given identity within list of tabs
                                                      const refId = this._model.getId(ref);
                                                      return this._tabs.find((tab: DesktopWindow) => {
                                                          return tab.id === refId;
                                                      });
                                                  })
                                                  .filter((tab: DesktopWindow|undefined): tab is DesktopWindow => {
                                                      // Remove any invalid identities
                                                      return tab !== undefined;
                                                  });

        if (newlyOrdered.length === this._tabs.length) {
            this._tabs = newlyOrdered;
        } else {
            throw new Error('Input array must reference each tab exactly once');
        }
    }

    /**
     * Removes a specified tab from the tab group.
     *
     * By default, will also grow the window by the size of the tabstrip to counter the size reduction that happens when adding a window to a tab group. This
     * can be changed by passing a value for 'bounds' - either a rectangle object, or 'null' to perform no bounds change whatsoever.
     *
     * Method will also restore any other window attributes that were modified when adding the tab to the group, such as window frame.
     *
     * Will reject if the given window doesn't exist or isn't a part of this tab group.
     *
     * @param tab The Tab to remove.
     * @param bounds Can set a custom size/position for the ejected window, or disable the default size change.
     */
    public async removeTab(tab: DesktopWindow, bounds?: Rectangle|null): Promise<void> {
        const index: number = this._tabs.indexOf(tab);
        if (tab && index >= 0) {
            const promises: Promise<void>[] = [];
            const existingTabs: DesktopWindow[] = this._tabs.slice();
            const existingSnappables: DesktopEntity[] = this.snapGroup.entities;

            // Remove tab
            promises.push(this.removeTabInternal(tab, index));

            // Update tab window
            if (tab.isReady) {
                const {frame, resizeConstraints} = tab.applicationState;

                if (bounds) {
                    // Eject tab, apply custom bounds, and reset resizeConstraints to their original value
                    promises.push(tab.applyProperties({hidden: false, frame, resizeConstraints, ...bounds}));
                } else if (bounds === null) {
                    // Eject tab without modifying window bounds and reset resizeConstraints to their original value
                    promises.push(tab.applyProperties({hidden: false, frame, resizeConstraints}));
                } else {
                    const tabStripHalfSize: Point = this._window.currentState.halfSize;
                    const state: EntityState = tab.currentState;
                    const center: Point = {x: state.center.x, y: state.center.y - tabStripHalfSize.y};
                    const halfSize: Point = {x: state.halfSize.x, y: state.halfSize.y + tabStripHalfSize.y};

                    // Eject tab, apply default bounds, and reset resizeConstraint to their original value
                    promises.push(tab.applyProperties({hidden: false, frame, resizeConstraints, center, halfSize}));
                }
            }

            // Activate next tab
            if (this._tabs.length >= 2 && this.activeTab.id === tab.id) {
                const nextTab: DesktopWindow = this._tabs[index] ? this._tabs[index] : this._tabs[index - 1];
                promises.push(this.switchTab(nextTab));
            }

            await Promise.all(promises);

            // If removing the tab caused tab group to disband, re-attach remaining tab to any previously-snapped windows
            if (existingTabs.length === 2 && existingSnappables.length > 1) {
                const joinedSnappable = existingSnappables[0] === this ? existingSnappables[1] : existingSnappables[0];
                const remainingTab = existingTabs[0] === tab ? existingTabs[1] : existingTabs[0];

                // Add a small delay before regrouping the remaining window.
                // This will push the current execution context to the end of the stack
                // and ensure that the 'leave' event for the window has been fully
                // processed before regrouping.
                // As of v38 the ordering of the event processing changed causing
                // some very annoying race conditions and leaving the window ungrouped from
                // the other snapped windows.
                // TODO (SERVICE-311): Investigate how to properly harden against these issues
                await new Promise(res => setTimeout(res, 10));
                console.log('Re-attaching remaining tab: ' + remainingTab.id + ' => ' + joinedSnappable.id);
                await remainingTab.setSnapGroup(joinedSnappable.snapGroup);
            }
        }
    }

    /**
     * Switches the active Tab in the group. Hides current active window.
     * @param {WindowIdentity} ID The ID of the tab to set as active.
     */
    public async switchTab(tab: DesktopWindow): Promise<void> {
        if (tab && tab !== this._activeTab) {
            const prevTab: DesktopWindow|null = this._activeTab;

            /**
             * Focus the window in the tabstrip.  Should be falsy in cases of a window being ejected.
             */
            const focus = this._activeTab && (this._tabs.indexOf(this._activeTab) >= 0 || !this._activeTab.isReady);

            this._activeTab = tab;

<<<<<<< HEAD
            const tabState = this.state === 'minimized' ? 'minimized' : 'normal';

            if (redrawRequired) {
                // Allow tab time to redraw before being shown to user
                await prevTab.bringToFront();
                await tab.applyProperties({hidden: false, state: tabState});
                await new Promise<void>(r => setTimeout(r, 150));
                await tab.bringToFront();
            } else {
                // Show tab as quickly as possible
                await tab.applyProperties({hidden: false, state: tabState});
                await tab.bringToFront();
=======
            await tab.applyProperties({hidden: false});

            if (focus) {
                await tab.setAsForeground();
>>>>>>> ed57d812
            }

            if (prevTab && prevTab.tabGroup === this) {
                await prevTab.applyProperties({hidden: true, state: 'normal'});
            }

            await Promise.all([this._window.sync(), tab.sync()]).catch(e => console.error(e));
            const payload: TabGroupEventPayload = {tabstripIdentity: this.identity, identity: tab.identity};
            this._window.sendMessage('tab-activated', payload);
        }
    }

    /**
     * Removes all tabs from this tab set.
     * @param closeApps Flag if we should close the tabbed windows.
     */
    public removeAllTabs(closeApps: boolean): Promise<void> {
        const tabs: DesktopWindow[] = this._tabs.slice();
        let promises: Promise<void>[];

        if (closeApps) {
            promises = tabs.map(tab => tab.close());
        } else {
            promises = tabs.map(tab => this.removeTab(tab));
        }

        return Promise.all(promises).then(() => {});
    }

    public validate(): void {
        this._validateGroup.call();
    }

    public getSaveDimensions(): TabGroupDimensions {
        if (this._isMaximized && this._beforeMaximizeBounds) {
            const bounds: Rectangle = this._beforeMaximizeBounds;

            return {
                x: bounds.center.x - bounds.halfSize.x,
                y: (bounds.center.y - bounds.halfSize.y) - (this._config.height),
                width: bounds.halfSize.x * 2,
                appHeight: bounds.halfSize.y * 2
            };
        } else {
            const appRect: Rectangle = this.activeTab.currentState;
            const groupRect: Rectangle = this.window.currentState;

            return {
                x: groupRect.center.x - groupRect.halfSize.x,
                y: groupRect.center.y - groupRect.halfSize.y,
                width: groupRect.halfSize.x * 2,
                appHeight: appRect.halfSize.y * 2
            };
        }
    }

    private updateBounds(): void {
        const activeTab = this.activeTab;
        if (!activeTab) {
            console.warn(`No tabs for group ${this.id}`, new Error());
            return;
        }
        const state: EntityState = this._groupState;
        const tabState = activeTab.currentState;
        const tabstripState = this._window.currentState;

        state.center.x = tabstripState.center.x;
        state.halfSize.x = tabstripState.halfSize.x;
        state.center.y = tabState.center.y - tabstripState.halfSize.y;
        state.halfSize.y = tabState.halfSize.y + tabstripState.halfSize.y;
    }

    private onTabTransform(window: DesktopWindow, type: Mask<eTransformType>): void {
        this.updateBounds();
    }

    private updateWindows(action: (window: DesktopWindow) => Promise<void>): Promise<void> {
        const promises: Promise<void>[] = this._tabs.map(action);
        promises.concat(action(this._window));

        return Promise.all(promises).then(() => {});
    }

    private async addTabInternal(tab: DesktopWindow, setActive: boolean, index: number = this._tabs.length): Promise<void> {
        let remove: Promise<void>|null = null;
        const existingGroup: DesktopTabGroup|null = tab.tabGroup;
        if (existingGroup === this) {
            // Nothing to do
            return;
        } else if (existingGroup) {
            console.info('Existing tab attempting to be added. Removing tab from previous group...');
            remove = existingGroup.removeTab(tab);
        }

        // Add tab
        const tabProps = tabService.getTabProperties(tab);
        this._tabs.splice(index, 0, tab);
        tab.onTeardown.add(this.onWindowTeardown, this);
        tab.onTransform.add(this.onTabTransform, this);

        // Sync all windows
        if (remove) {
            await Promise.all([this._window.sync(), tab.sync(), remove]);
        } else {
            await Promise.all([this._window.sync(), tab.sync()]);
        }

        // Position window
        if (this._tabs.length === 1) {
            const tabState: EntityState = tab.currentState;

            // Align tabstrip to this tab
            await this._window.applyProperties({
                center: {x: tabState.center.x, y: tabState.center.y - tabState.halfSize.y + (this._config.height / 2)},
                halfSize: {x: tabState.halfSize.x, y: this._config.height / 2},
                hidden: false
            });

            // Reduce size of app window by size of tabstrip
            const center: Point = {x: tabState.center.x, y: tabState.center.y + (this._config.height / 2)};
            const halfSize: Point = {x: tabState.halfSize.x, y: tabState.halfSize.y - (this._config.height / 2)};
            await tab.applyProperties({center, halfSize, frame: false});
        } else {
            const existingTabState: EntityState = this._activeTab && this._activeTab.currentState || this._tabs[0].currentState;
            const {center, halfSize} = existingTabState;

            // Align tab with existing tab
            await tab.applyProperties({center, halfSize, frame: false});
        }

        await tab.setTabGroup(this);
        tab.setSnapGroup(this._window.snapGroup);


        const payload: TabAddedPayload = {tabstripIdentity: this.identity, identity: tab.identity, properties: tabProps, index: this._tabs.indexOf(tab)};
        this.sendTabEvent(tab, 'tab-added', payload);

        if (!setActive) {
            await tab.applyProperties({hidden: true});
        } else {
            await this.switchTab(tab);
        }

        await Promise.all([tab.sync(), this._window.sync()]);

        await this.updateGroupConstraints();
    }

    private async removeTabInternal(tab: DesktopWindow, index: number): Promise<void> {
        this._tabs.splice(index, 1);

        tab.onTeardown.remove(this.onWindowTeardown, this);
        tab.onTransform.remove(this.onTabTransform, this);
        if (tab.isReady) {
            // Remove tab from group by undocking and removing tab strip.
            // NOTE: Must remove from tab group first, to ensure snap group treats 'tab' as a single window, and not as part of a tab group.
            const untab: Promise<void> = tab.setTabGroup(null);
            const undock: Promise<void> = tab.setSnapGroup(new DesktopSnapGroup());
            await Promise.all([untab, undock]);
        } else {
            // Window is being destroyed. Remove from tabstrip, but undock will happen as part of window destruction.
            await tab.setTabGroup(null);
        }

        await this.updateGroupConstraints();

        const payload: TabGroupEventPayload = {tabstripIdentity: this.identity, identity: tab.identity};
        await this.sendTabEvent(tab, 'tab-removed', payload);

        if (this._tabs.length < 2) {
            if (this._window.isReady) {
                // Note: Sensitive order of operations, change with caution.
                const closePromise = this._window.close();
                const removeTabPromises = this._tabs.map(async (tab) => {
                    // We don't receive bounds updates when windows are hidden, so cached position of inactive tabs are likely to be incorrect.
                    // Update cached position before removing tab, so that we can correctly resize the window to re-add the tabstrip height onto the window.
                    await tab.refresh();
                    await this.removeTab(tab);
                });
                await Promise.all(removeTabPromises.concat(closePromise));
            }

            this._window.setTabGroup(null);
            DesktopTabGroup.onDestroyed.emit(this);
        }
    }

    private async onWindowTeardown(window: DesktopWindow): Promise<void> {
        if (this._tabs.indexOf(window) >= 0) {
            if (window.isReady) {
                // Window is still "ready", so we should restore it to its previous size as part of the removal
                await this.removeTab(window);
            } else {
                // Since window is in the process of closing, don't attempt to reset its size
                await this.removeTab(window, null);
            }
        }
    }

    private async sendTabEvent<T extends TabGroupEventPayload>(tab: DesktopWindow, event: WindowMessages, payload: T): Promise<void> {
        await Promise.all([
            // Send event to application
            tab.sendMessage(event, payload),

            // Send event to tabstrip
            this._window.sendMessage(event, payload)
        ]);
    }

    private async updateGroupConstraints(): Promise<void> {
        const result: Point<ResizeConstraint> = {
            x: {minSize: 0, maxSize: Number.MAX_SAFE_INTEGER, resizableMin: true, resizableMax: true},
            y: {minSize: 0, maxSize: Number.MAX_SAFE_INTEGER, resizableMin: true, resizableMax: true}
        };

        for (const tab of this.tabs) {
            let orientation: keyof typeof result;
            for (orientation in result) {
                if (result.hasOwnProperty(orientation)) {
                    const tabConstraints = tab.applicationState.resizeConstraints[orientation];
                    result[orientation] = {
                        minSize: Math.max(result[orientation].minSize, tabConstraints.minSize),
                        maxSize: Math.min(result[orientation].maxSize, tabConstraints.maxSize),
                        resizableMin: result[orientation].resizableMin && tabConstraints.resizableMin,
                        resizableMax: result[orientation].resizableMax && tabConstraints.resizableMax
                    };
                }
            }
        }

        // Update the internal state of the tabGroup
        this.currentState.resizeConstraints = {x: {...result.x}, y: {...result.y}};
        // Update the tabStrip constraints accordingly
        if (this._window.isReady) {
            await this._window.applyProperties({
                resizeConstraints: {
                    x: result.x,
                    y: {
                        minSize: this._config.height,
                        maxSize: this._config.height,
                        resizableMin: result.y.resizableMin,
                        resizableMax: false,
                    }
                }
            });
        }

        result.y.resizableMin = false;  // Cannot resize on the edge between tab and tabstrip (SERVICE-287)
        // Apply the new constraints to all windows
        await Promise.all(this.tabs.map((tab: DesktopWindow) => tab.applyProperties({resizeConstraints: result})));
    }

    // Will check that all of the tabs and the tabstrip are still in the correct relative positions, and if not
    // moves them so that they are
    private async validateGroupInternal() {
        const tabStripOffset: Point<number> = PointUtils.difference(
            this._window.currentState.center,
            {x: this.currentState.center.x, y: this.currentState.center.y - this.currentState.halfSize.y + this.config.height / 2});

        if (PointUtils.lengthSquared(tabStripOffset) > 0) {
            console.log('TabGroup disjointed. Moving tabstrip back to group.', this.id);
            await DesktopWindow.transaction([this._window], async (wins: DesktopWindow[]) => {
                await wins[0].applyOffset(tabStripOffset);
            });
        }
    }
}<|MERGE_RESOLUTION|>--- conflicted
+++ resolved
@@ -437,25 +437,12 @@
 
             this._activeTab = tab;
 
-<<<<<<< HEAD
             const tabState = this.state === 'minimized' ? 'minimized' : 'normal';
 
-            if (redrawRequired) {
-                // Allow tab time to redraw before being shown to user
-                await prevTab.bringToFront();
-                await tab.applyProperties({hidden: false, state: tabState});
-                await new Promise<void>(r => setTimeout(r, 150));
-                await tab.bringToFront();
-            } else {
-                // Show tab as quickly as possible
-                await tab.applyProperties({hidden: false, state: tabState});
-                await tab.bringToFront();
-=======
-            await tab.applyProperties({hidden: false});
+            await tab.applyProperties({hidden: false, state: tabState});
 
             if (focus) {
                 await tab.setAsForeground();
->>>>>>> ed57d812
             }
 
             if (prevTab && prevTab.tabGroup === this) {
