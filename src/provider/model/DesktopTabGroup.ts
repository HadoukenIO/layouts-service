import {_Window} from 'hadouken-js-adapter/out/types/src/api/window/window';

import {Scope} from '../../../gen/provider/config/layouts-config';

import {ApplicationUIConfig, TabAddedPayload, TabGroupEventPayload, TabProperties, WindowIdentity, WindowState} from '../../client/types';
import {WindowMessages} from '../APIMessages';
import {tabService} from '../main';
import {Signal1} from '../Signal';
import {Debounced} from '../snapanddock/utils/Debounced';
import {Point, PointUtils} from '../snapanddock/utils/PointUtils';
import {Rectangle, RectUtils} from '../snapanddock/utils/RectUtils';

import {DesktopEntity} from './DesktopEntity';
import {DesktopModel} from './DesktopModel';
import {DesktopSnapGroup} from './DesktopSnapGroup';
import {DesktopTabstripFactory} from './DesktopTabstripFactory';
import {DesktopWindow, EntityState, eTransformType, Mask, ResizeConstraint} from './DesktopWindow';

/**
 * Handles functionality for the TabSet
 */
export class DesktopTabGroup implements DesktopEntity {
    public static readonly onCreated: Signal1<DesktopTabGroup> = new Signal1();
    public static readonly onDestroyed: Signal1<DesktopTabGroup> = new Signal1();

    /**
     * Need to lazily-initialise the window pool, due to DesktopTabstripFactory's dependency on the config store.
     */
    public static get windowPool(): DesktopTabstripFactory {
        if (!this._windowPool) {
            this._windowPool = new DesktopTabstripFactory();
        }

        return this._windowPool;
    }

    private static _windowPool: DesktopTabstripFactory;

    private _model: DesktopModel;

    /**
     * Handle to this tabgroup's window.
     */
    private _window: DesktopWindow;

    /**
     * State of all windows within the tab group.
     *
     * Updated on tab added/removed/transformed.
     */
    private _groupState: EntityState;

    /**
     * Tabs currently in this tab group.
     */
    private _tabs: DesktopWindow[];

    /**
     * The active tab in the tab group.
     */
    private _activeTab: DesktopWindow|null;

    private _isMaximized: boolean;
    private _beforeMaximizeBounds: Rectangle|undefined;

    private _config: ApplicationUIConfig;

    private _validateGroup: Debounced<() => void, DesktopTabGroup, []>;

    /**
     * Constructor for the TabGroup Class.
     * @param {ApplicationUIConfig} windowOptions
     */
    constructor(model: DesktopModel, group: DesktopSnapGroup, config: ApplicationUIConfig) {
        // Fetch a window from the pool, if available. Otherwise, fetch the relevant window options and have DesktopWindow handle the window creation.
        const pool: DesktopTabstripFactory = DesktopTabGroup.windowPool;
        const windowSpec: _Window|fin.WindowOptions = pool.getNextWindow(config) || pool.generateTabStripOptions(config);

        this._model = model;
<<<<<<< HEAD
        this._window = new DesktopWindow(model, windowSpec);
=======
        this._activeTab = null;
        this._window = new DesktopWindow(model, group, windowSpec);
>>>>>>> ed57d812
        this._window.onModified.add((window: DesktopWindow) => this.updateBounds());
        this._window.onTransform.add((window: DesktopWindow, type: Mask<eTransformType>) => this.updateBounds());
        this._window.onCommit.add((window: DesktopWindow, type: Mask<eTransformType>) => this.updateBounds());
        this._groupState = {...this._window.currentState};

        this._tabs = [];
        this._config = config;

        this._window.setTabGroup(this);
        this._window.setSnapGroup(group);

        this._isMaximized = false;

        this._validateGroup = new Debounced(this.validateGroupInternal, this);

        DesktopTabGroup.onCreated.emit(this);
    }

    public get id(): string {
        return this._window.id;
    }

    public get identity(): WindowIdentity {
        return this._window.identity;
    }

    public get currentState(): EntityState {
        this.updateBounds();
        return this._groupState;
    }

    public get snapGroup(): DesktopSnapGroup {
        return this._window.snapGroup;
    }

    public get tabGroup(): DesktopTabGroup {
        return this;
    }

    public get config(): ApplicationUIConfig {
        return this._config;
    }

    /**
     * Returns the current active tab of the tab set.
     * @returns The Active Tab
     */
    public get activeTab(): DesktopWindow {
        return this._activeTab || this._tabs[0];
    }

    /**
     * Returns the tab sets window.
     * @returns The group window.
     */
    public get window(): DesktopWindow {
        return this._window;
    }

    /**
     * Returns the tabs of this tab set.
     * @returns Array of tabs.
     */
    public get tabs(): ReadonlyArray<DesktopWindow> {
        return this._tabs;
    }

    /**
     * Scope isn't really strictly defined for a tab group...
     *
     * Will assume that the tab group should follow the config rules for the active tab, in reality it should be some
     * kind of union/intersection of all of the tab properties, similar to resizeConstraints, etc.
     *
     * Config store doesn't currently support querying for a range of scopes, or "merging" config objects together.
     */
    public get scope(): Scope {
        const activeWindow = this._activeTab || this._tabs[0] || this._window;
        return activeWindow.scope;
    }

    /**
     * Returns the window state this tab group is currently mimicing. Note this may not match the internal underlying state
     * as 'maximized' tabs are not truely maximized as far as Windows is concerned
     */
    public get state(): WindowState {
        return this._window.currentState.state === 'minimized' ? 'minimized' : this._isMaximized ? 'maximized' : 'normal';
    }

    public applyOverride<K extends keyof EntityState>(property: K, value: EntityState[K]): Promise<void> {
        return this.updateWindows(window => window.applyOverride(property, value));
    }

    public resetOverride(property: keyof EntityState): Promise<void> {
        return this.updateWindows(window => window.resetOverride(property));
    }

    public async setSnapGroup(group: DesktopSnapGroup): Promise<void> {
        const windows = this._tabs.concat(this._window);

        return Promise
            .all(windows.map((window: DesktopWindow) => {
                return window.setSnapGroup(group);
            }))
            .then(() => {});
    }

    public async applyOffset(offset: Point, halfSize?: Point): Promise<void> {
        const tabstripHalfHeight: number = this._config.height / 2;
        const adjustedHalfSize: Point|undefined = halfSize && {x: halfSize.x, y: halfSize.y - tabstripHalfHeight};
        return this.activeTab.applyOffset(offset, adjustedHalfSize);
    }

    /**
     * Toggles the window to a maximized state.  If the window is maximized we will restore it, if not we will maximize it.
     */
    public async toggleMaximize(): Promise<void|void[]> {
        if (this._isMaximized) {
            return this.restore();
        } else {
            return this.maximize();
        }
    }

    /**
     * Maximizes the tab set window.  This will resize the tab window to as large as possible with the tab set window on top.
     */
    public async maximize(): Promise<void> {
        if (!this._isMaximized) {
            // Before doing anything else we will undock the tabGroup (mitigation for SERVICE-314)
            if (this.snapGroup.entities.length > 1) {
                await this.setSnapGroup(new DesktopSnapGroup());
            }

            const {center, halfSize} = this._activeTab && this._activeTab.currentState || this._tabs[0].currentState;

            this._beforeMaximizeBounds = {center: {...center}, halfSize: {...halfSize}};

            await this._window.applyProperties(
                {center: {x: screen.availWidth / 2, y: this._config.height / 2}, halfSize: {x: screen.availWidth / 2, y: this._config.height / 2}});
            await this.activeTab.applyProperties({
                center: {x: screen.availWidth / 2, y: (screen.availHeight + this._config.height) / 2},
                halfSize: {x: screen.availWidth / 2, y: (screen.availHeight - this._config.height) / 2}
            });

            this._isMaximized = true;
        }
    }

    /**
     * Restores the tab set window.  If the tab set window is in a maximized state we will restore the window to its "before maximized" bounds.
     */
    public async restore(): Promise<void> {
        if (this._isMaximized) {
            if (await this.activeTab.currentState.state === 'minimized') {
                await Promise.all(this._tabs.map(tab => tab.applyProperties({state: 'normal'})));
            } else if (this._beforeMaximizeBounds) {
                this._isMaximized = false;

                const bounds: Rectangle = this._beforeMaximizeBounds;
                await this._window.applyProperties({
                    center: {x: bounds.center.x, y: bounds.center.y - bounds.halfSize.y - (this._config.height / 2)},
                    halfSize: {x: bounds.halfSize.x, y: this._config.height / 2}
                });
                await this.activeTab.applyProperties(bounds);
            }
        } else {
            await Promise.all(this._tabs.map(tab => tab.applyProperties({state: 'normal'})));
        }
    }

    /**
     * Minimizes the tab set window and all tab windows.
     */
    public async minimize(): Promise<void> {
        // Only minimize the tabstrip and active tab since minimizing hidden windows causes issues.
        // This may cause problems if switching tabs while minimized, but that would require a questionable custom tabstrip.
        await Promise.all([this._window.applyProperties({state: 'minimized'}), this.activeTab.applyProperties({state: 'minimized'})]);
    }

    /**
     * Closes the tab set window and all its apps.
     */
    public async closeAll(): Promise<void> {
        return this.removeAllTabs(true);
    }

    public async addTab(tab: DesktopWindow): Promise<void> {
        await this.addTabInternal(tab, true);
    }

    public async addTabAt(tab: DesktopWindow, index: number): Promise<void> {
        await this.addTabInternal(tab, true, index);
    }

    public async addTabs(tabs: DesktopWindow[], activeTabId?: WindowIdentity): Promise<void> {
        const allWindows: DesktopWindow[] = tabs.concat(this._window);
        const firstTab: DesktopWindow = tabs.shift()!;
        const activeTab: DesktopWindow = (activeTabId && this._model.getWindow(activeTabId)) || firstTab;

        await DesktopWindow.transaction(allWindows, async () => {
            await this.addTabInternal(firstTab, false);
            await Promise.all([firstTab.sync(), this._window.sync()]);
            // Add the tabs one-at-a-time to avoid potential race conditions with constraints updates.
            for (const tab of tabs) {
                await this.addTabInternal(tab, activeTab === tab);
            }
        });

        if (!activeTabId) {
            // Set the desired tab as active
            await this.switchTab(activeTab);
        } else {
            // Need to re-send tab-activated event to ensure tab is active within tabstrip
            // TODO: See if this can be avoided
            const payload: TabGroupEventPayload = {tabstripIdentity: this.identity, identity: activeTab.identity};
            this._window.sendMessage('tab-activated', payload);
        }
    }

    public async swapTab(tabToRemove: DesktopWindow, tabToAdd: DesktopWindow): Promise<void> {
        const tabIndex = this._tabs.indexOf(tabToRemove!);
        if (tabIndex >= 0) {
            await this.addTabInternal(tabToAdd, false, this._tabs.indexOf(tabToRemove!) + 1);
            await this.removeTabInternal(tabToRemove, this._tabs.indexOf(tabToRemove!));

            if (this._activeTab && this._activeTab.id === tabToRemove.id) {
                // if the switched-with tab was the active one, we make the added tab active
                this.switchTab(tabToAdd);
            } else {
                // else we hide it because the added tab might be visible.
                tabToAdd.applyProperties({hidden: true});
            }
        } else {
            throw new Error(`Cannot swap tabs - ${tabToRemove && tabToRemove.id} doesn't exist within tab set`);
        }
    }

    /**
     * Reorders the tab structure to match what is present in the UI.
     * @param {WindowIdentity[]} orderReference The order which we should rearrange our tabs to match.  This will come from the UI component.
     */
    public reOrderTabArray(orderReference: WindowIdentity[]): void {
        const newlyOrdered: DesktopWindow[] = orderReference
                                                  .map((ref: WindowIdentity) => {
                                                      // Look-up each given identity within list of tabs
                                                      const refId = this._model.getId(ref);
                                                      return this._tabs.find((tab: DesktopWindow) => {
                                                          return tab.id === refId;
                                                      });
                                                  })
                                                  .filter((tab: DesktopWindow|undefined): tab is DesktopWindow => {
                                                      // Remove any invalid identities
                                                      return tab !== undefined;
                                                  });

        if (newlyOrdered.length === this._tabs.length) {
            this._tabs = newlyOrdered;
        } else {
            throw new Error('Input array must reference each tab exactly once');
        }
    }

    /**
     * Removes a specified tab from the tab group.
     *
     * By default, will also grow the window by the size of the tabstrip to counter the size reduction that happens when adding a window to a tab group. This
     * can be changed by passing a value for 'bounds' - either a rectangle object, or 'null' to perform no bounds change whatsoever.
     *
     * Method will also restore any other window attributes that were modified when adding the tab to the group, such as window frame.
     *
     * Will reject if the given window doesn't exist or isn't a part of this tab group.
     *
     * @param tab The Tab to remove.
     * @param bounds Can set a custom size/position for the ejected window, or disable the default size change.
     */
    public async removeTab(tab: DesktopWindow, bounds?: Rectangle|null): Promise<void> {
        const index: number = this._tabs.indexOf(tab);
        if (tab && index >= 0) {
            const promises: Promise<void>[] = [];
            const existingTabs: DesktopWindow[] = this._tabs.slice();
            const existingSnappables: DesktopEntity[] = this.snapGroup.entities;

            // Remove tab
            promises.push(this.removeTabInternal(tab, index));

            // Update tab window
            if (tab.isReady) {
                const {frame, resizeConstraints} = tab.applicationState;

                if (bounds) {
                    // Eject tab, apply custom bounds, and reset resizeConstraints to their original value
                    promises.push(tab.applyProperties({hidden: false, frame, resizeConstraints, ...bounds}));
                } else if (bounds === null) {
                    // Eject tab without modifying window bounds and reset resizeConstraints to their original value
                    promises.push(tab.applyProperties({hidden: false, frame, resizeConstraints}));
                } else {
                    const tabStripHalfSize: Point = this._window.currentState.halfSize;
                    const state: EntityState = tab.currentState;
                    const center: Point = {x: state.center.x, y: state.center.y - tabStripHalfSize.y};
                    const halfSize: Point = {x: state.halfSize.x, y: state.halfSize.y + tabStripHalfSize.y};

                    // Eject tab, apply default bounds, and reset resizeConstraint to their original value
                    promises.push(tab.applyProperties({hidden: false, frame, resizeConstraints, center, halfSize}));
                }
            }

            // Activate next tab
            if (this._tabs.length >= 2 && this.activeTab.id === tab.id) {
                const nextTab: DesktopWindow = this._tabs[index] ? this._tabs[index] : this._tabs[index - 1];
                promises.push(this.switchTab(nextTab));
            }

            await Promise.all(promises);

            // If removing the tab caused tab group to disband, re-attach remaining tab to any previously-snapped windows
            if (existingTabs.length === 2 && existingSnappables.length > 1) {
                const joinedSnappable = existingSnappables[0] === this ? existingSnappables[1] : existingSnappables[0];
                const remainingTab = existingTabs[0] === tab ? existingTabs[1] : existingTabs[0];

                // Add a small delay before regrouping the remaining window.
                // This will push the current execution context to the end of the stack
                // and ensure that the 'leave' event for the window has been fully
                // processed before regrouping.
                // As of v38 the ordering of the event processing changed causing
                // some very annoying race conditions and leaving the window ungrouped from
                // the other snapped windows.
                // TODO (SERVICE-311): Investigate how to properly harden against these issues
                await new Promise(res => setTimeout(res, 10));
                console.log('Re-attaching remaining tab: ' + remainingTab.id + ' => ' + joinedSnappable.id);
                await remainingTab.setSnapGroup(joinedSnappable.snapGroup);
            }
        }
    }

    /**
     * Switches the active Tab in the group. Hides current active window.
     * @param {WindowIdentity} ID The ID of the tab to set as active.
     */
    public async switchTab(tab: DesktopWindow): Promise<void> {
        if (tab && tab !== this._activeTab) {
            const prevTab: DesktopWindow|null = this._activeTab;

            /**
             * Focus the window in the tabstrip.  Should be falsy in cases of a window being ejected.
             */
            const focus = this._activeTab && (this._tabs.indexOf(this._activeTab) >= 0 || !this._activeTab.isReady);

            this._activeTab = tab;

            await tab.applyProperties({hidden: false});

            if (focus) {
                await tab.setAsForeground();
            }

            if (prevTab && prevTab.tabGroup === this) {
                await prevTab.applyProperties({hidden: true});
            }

            await Promise.all([this._window.sync(), tab.sync()]).catch(e => console.error(e));
            const payload: TabGroupEventPayload = {tabstripIdentity: this.identity, identity: tab.identity};
            this._window.sendMessage('tab-activated', payload);
        }
    }

    /**
     * Removes all tabs from this tab set.
     * @param closeApps Flag if we should close the tabbed windows.
     */
    public removeAllTabs(closeApps: boolean): Promise<void> {
        const tabs: DesktopWindow[] = this._tabs.slice();
        let promises: Promise<void>[];

        if (closeApps) {
            promises = tabs.map(tab => tab.close());
        } else {
            promises = tabs.map(tab => this.removeTab(tab));
        }

        return Promise.all(promises).then(() => {});
    }

    public validate(): void {
        this._validateGroup.call();
    }

    private updateBounds(): void {
        const activeTab = this.activeTab;
        if (!activeTab) {
            console.warn(`No tabs for group ${this.id}`, new Error());
            return;
        }
        const state: EntityState = this._groupState;
        const tabState = activeTab.currentState;
        const tabstripState = this._window.currentState;

        state.center.x = tabstripState.center.x;
        state.halfSize.x = tabstripState.halfSize.x;
        state.center.y = tabState.center.y - tabstripState.halfSize.y;
        state.halfSize.y = tabState.halfSize.y + tabstripState.halfSize.y;
    }

    private onTabTransform(window: DesktopWindow, type: Mask<eTransformType>): void {
        this.updateBounds();
    }

    private updateWindows(action: (window: DesktopWindow) => Promise<void>): Promise<void> {
        const promises: Promise<void>[] = this._tabs.map(action);
        promises.concat(action(this._window));

        return Promise.all(promises).then(() => {});
    }

    private async addTabInternal(tab: DesktopWindow, setActive: boolean, index: number = this._tabs.length): Promise<void> {
        let remove: Promise<void>|null = null;
        const existingGroup: DesktopTabGroup|null = tab.tabGroup;
        if (existingGroup === this) {
            // Nothing to do
            return;
        } else if (existingGroup) {
            console.info('Existing tab attempting to be added. Removing tab from previous group...');
            remove = existingGroup.removeTab(tab);
        }

        // Add tab
        const tabProps = tabService.getTabProperties(tab);
        this._tabs.splice(index, 0, tab);
        tab.onTeardown.add(this.onWindowTeardown, this);
        tab.onTransform.add(this.onTabTransform, this);

        // Sync all windows
        if (remove) {
            await Promise.all([this._window.sync(), tab.sync(), remove]);
        } else {
            await Promise.all([this._window.sync(), tab.sync()]);
        }

        // Position window
        if (this._tabs.length === 1) {
            const tabState: EntityState = tab.currentState;

            // Align tabstrip to this tab
            await this._window.applyProperties({
                center: {x: tabState.center.x, y: tabState.center.y - tabState.halfSize.y + (this._config.height / 2)},
                halfSize: {x: tabState.halfSize.x, y: this._config.height / 2},
                hidden: false
            });

            // Reduce size of app window by size of tabstrip
            const center: Point = {x: tabState.center.x, y: tabState.center.y + (this._config.height / 2)};
            const halfSize: Point = {x: tabState.halfSize.x, y: tabState.halfSize.y - (this._config.height / 2)};
            await tab.applyProperties({center, halfSize, frame: false});
        } else {
            const existingTabState: EntityState = this._activeTab && this._activeTab.currentState || this._tabs[0].currentState;
            const {center, halfSize} = existingTabState;

            // Align tab with existing tab
            await tab.applyProperties({center, halfSize, frame: false});
        }

        await tab.setTabGroup(this);
        tab.setSnapGroup(this._window.snapGroup);


        const payload: TabAddedPayload = {tabstripIdentity: this.identity, identity: tab.identity, properties: tabProps, index: this._tabs.indexOf(tab)};
        this.sendTabEvent(tab, 'tab-added', payload);

        if (!setActive) {
            await tab.applyProperties({hidden: true});
        } else {
            await this.switchTab(tab);
        }

        await Promise.all([tab.sync(), this._window.sync()]);

        await this.updateGroupConstraints();
    }

    private async removeTabInternal(tab: DesktopWindow, index: number): Promise<void> {
        this._tabs.splice(index, 1);

        tab.onTeardown.remove(this.onWindowTeardown, this);
        tab.onTransform.remove(this.onTabTransform, this);
        if (tab.isReady) {
            // Remove tab from group by undocking and removing tab strip.
            // NOTE: Must remove from tab group first, to ensure snap group treats 'tab' as a single window, and not as part of a tab group.
            const untab: Promise<void> = tab.setTabGroup(null);
            const undock: Promise<void> = tab.setSnapGroup(new DesktopSnapGroup());
            await Promise.all([untab, undock]);
        } else {
            // Window is being destroyed. Remove from tabstrip, but undock will happen as part of window destruction.
            await tab.setTabGroup(null);
        }

        await this.updateGroupConstraints();

        const payload: TabGroupEventPayload = {tabstripIdentity: this.identity, identity: tab.identity};
        await this.sendTabEvent(tab, 'tab-removed', payload);

        if (this._tabs.length < 2) {
            if (this._window.isReady) {
                // Note: Sensitive order of operations, change with caution.
                const closePromise = this._window.close();
                const removeTabPromises = this._tabs.map(async (tab) => {
                    // We don't receive bounds updates when windows are hidden, so cached position of inactive tabs are likely to be incorrect.
                    // Update cached position before removing tab, so that we can correctly resize the window to re-add the tabstrip height onto the window.
                    await tab.refresh();
                    await this.removeTab(tab);
                });
                await Promise.all(removeTabPromises.concat(closePromise));
            }

            this._window.setTabGroup(null);
            DesktopTabGroup.onDestroyed.emit(this);
        }
    }

    private async onWindowTeardown(window: DesktopWindow): Promise<void> {
        if (this._tabs.indexOf(window) >= 0) {
            if (window.isReady) {
                // Window is still "ready", so we should restore it to its previous size as part of the removal
                await this.removeTab(window);
            } else {
                // Since window is in the process of closing, don't attempt to reset its size
                await this.removeTab(window, null);
            }
        }
    }

    private async sendTabEvent<T extends TabGroupEventPayload>(tab: DesktopWindow, event: WindowMessages, payload: T): Promise<void> {
        await Promise.all([
            // Send event to application
            tab.sendMessage(event, payload),

            // Send event to tabstrip
            this._window.sendMessage(event, payload)
        ]);
    }

    private async updateGroupConstraints(): Promise<void> {
        const result: Point<ResizeConstraint> = {
            x: {minSize: 0, maxSize: Number.MAX_SAFE_INTEGER, resizableMin: true, resizableMax: true},
            y: {minSize: 0, maxSize: Number.MAX_SAFE_INTEGER, resizableMin: true, resizableMax: true}
        };

        for (const tab of this.tabs) {
            let orientation: keyof typeof result;
            for (orientation in result) {
                if (result.hasOwnProperty(orientation)) {
                    const tabConstraints = tab.applicationState.resizeConstraints[orientation];
                    result[orientation] = {
                        minSize: Math.max(result[orientation].minSize, tabConstraints.minSize),
                        maxSize: Math.min(result[orientation].maxSize, tabConstraints.maxSize),
                        resizableMin: result[orientation].resizableMin && tabConstraints.resizableMin,
                        resizableMax: result[orientation].resizableMax && tabConstraints.resizableMax
                    };
                }
            }
        }

        // Update the internal state of the tabGroup
        this.currentState.resizeConstraints = {x: {...result.x}, y: {...result.y}};
        // Update the tabStrip constraints accordingly
        if (this._window.isReady) {
            await this._window.applyProperties({
                resizeConstraints: {
                    x: result.x,
                    y: {
                        minSize: this._config.height,
                        maxSize: this._config.height,
                        resizableMin: result.y.resizableMin,
                        resizableMax: false,
                    }
                }
            });
        }

        result.y.resizableMin = false;  // Cannot resize on the edge between tab and tabstrip (SERVICE-287)
        // Apply the new constraints to all windows
        await Promise.all(this.tabs.map((tab: DesktopWindow) => tab.applyProperties({resizeConstraints: result})));
    }

    // Will check that all of the tabs and the tabstrip are still in the correct relative positions, and if not
    // moves them so that they are
    private async validateGroupInternal() {
        const tabStripOffset: Point<number> = PointUtils.difference(
            this._window.currentState.center,
            {x: this.currentState.center.x, y: this.currentState.center.y - this.currentState.halfSize.y + this.config.height / 2});

        if (PointUtils.lengthSquared(tabStripOffset) > 0) {
            console.log('TabGroup disjointed. Moving tabstrip back to group.', this.id);
            await DesktopWindow.transaction([this._window], async (wins: DesktopWindow[]) => {
                await wins[0].applyOffset(tabStripOffset);
            });
        }
    }
}<|MERGE_RESOLUTION|>--- conflicted
+++ resolved
@@ -77,12 +77,8 @@
         const windowSpec: _Window|fin.WindowOptions = pool.getNextWindow(config) || pool.generateTabStripOptions(config);
 
         this._model = model;
-<<<<<<< HEAD
+        this._activeTab = null;
         this._window = new DesktopWindow(model, windowSpec);
-=======
-        this._activeTab = null;
-        this._window = new DesktopWindow(model, group, windowSpec);
->>>>>>> ed57d812
         this._window.onModified.add((window: DesktopWindow) => this.updateBounds());
         this._window.onTransform.add((window: DesktopWindow, type: Mask<eTransformType>) => this.updateBounds());
         this._window.onCommit.add((window: DesktopWindow, type: Mask<eTransformType>) => this.updateBounds());
