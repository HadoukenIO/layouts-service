--- conflicted
+++ resolved
@@ -92,12 +92,6 @@
     }
 
     public getWindowAt(x: number, y: number, exclusions: WindowIdentity[]): WindowIdentity|null {
-<<<<<<< HEAD
-=======
-        console.log(`*** getWindowAt `, this._stack);
-
-
->>>>>>> 4271a8f7
         const entry: ZIndex|undefined = this._stack.find((item: ZIndex) => {
             const identity = item.identity;
 
