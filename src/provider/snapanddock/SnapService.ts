<<<<<<< HEAD
=======
import {tabService} from '../main';
>>>>>>> 4463049b
import {DesktopModel} from '../model/DesktopModel';
import {DesktopSnapGroup, Snappable} from '../model/DesktopSnapGroup';
import {DesktopTabGroup} from '../model/DesktopTabGroup';
import {DesktopWindow, eTransformType, Mask, WindowIdentity} from '../model/DesktopWindow';
import {ApplicationConfigManager} from '../tabbing/components/ApplicationConfigManager';
import {TabService} from '../tabbing/TabService';

import {eSnapValidity, Resolver, SnapTarget} from './Resolver';
import {SnapView} from './SnapView';
import {Point, PointUtils} from './utils/PointUtils';
import {MeasureResult, RectUtils} from './utils/RectUtils';

// Defines the distance windows will be moved when undocked.
const UNDOCK_MOVE_DISTANCE = 30;

// Scaling factor for explosion spread.
const EXPLODE_MOVE_SCALE = 0.1;

/**
 * For passing state between service and view.
 *
 * May not be necessary. This is still WIP/TBD.
 */
export interface SnapState {
    /**
     * The group currently being dragged by the user.
     *
     * Only set when user is actually dragging a window, otherwise null. When this is null, other values within this
     * interface do not apply.
     */
    activeGroup: DesktopWindow|null;

    /**
     * The current candidate for the snapping action. The group to which 'activeGroup' will be snapped to if the user
     * releases the window right now.
     *
     * Will be null when there is no valid snap target.
     */
    target: SnapTarget|null;
}

export class SnapService {
    private model: DesktopModel;

    private resolver: Resolver;
    private view: SnapView;

    constructor(model: DesktopModel) {
        this.model = model;
        this.resolver = new Resolver();
        this.view = new SnapView();

        // Register lifecycle listeners
        DesktopSnapGroup.onCreated.add(this.onSnapGroupCreated, this);
        DesktopSnapGroup.onDestroyed.add(this.onSnapGroupDestroyed, this);

        // Register global undock hotkey listener
        fin.GlobalHotkey
            .register(
                'CommandOrControl+Shift+U',
                () => {
                    fin.desktop.System.getFocusedWindow(focusedWindow => {
                        if (focusedWindow !== null && this.model.getWindow(focusedWindow)) {
                            console.log('Global hotkey invoked on window', focusedWindow);
                            this.undock(focusedWindow);
                        }
                    });
                })
            .catch(console.error);
    }

    public undock(target: WindowIdentity): void {
        const window: DesktopWindow|null = this.model.getWindow(target);

        if (window && window.getSnapGroup().length > 1) {
            try {
                // Calculate undock offset
                const offset = this.calculateUndockMoveDirection(window);

                if (offset.x || offset.y) {
                    offset.x = Math.sign(offset.x) * UNDOCK_MOVE_DISTANCE;
                    offset.y = Math.sign(offset.y) * UNDOCK_MOVE_DISTANCE;
                } else {
                    offset.x = offset.y = UNDOCK_MOVE_DISTANCE;
                }

                // Move window to it's own group, whilst applying offset
                window.setSnapGroup(new DesktopSnapGroup(), offset);
            } catch (error) {
                console.error(`Unexpected error when undocking window: ${error}`);
                throw new Error(`Unexpected error when undocking window: ${error}`);
            }
        } else if (!window) {
            console.error(`Unable to undock - no window found with identity "${target.uuid}/${target.name}"`);
            throw new Error(`Unable to undock - no window found with identity "${target.uuid}/${target.name}"`);
        }
    }

    /**
     * Explodes a group. All windows in the group are unlocked.
     * @param targetWindow A window which is a member of the group to be exploded.
     */
    public explodeGroup(targetWindow: WindowIdentity): void {
        // NOTE: Since there is currently not a schema to identify a group, this method
        // accepts a window that is a member of the group. Once there is a way of uniquely
        // identifying groups, this can be changed

        // Get the group containing the targetWindow
        const groups: ReadonlyArray<DesktopSnapGroup> = this.model.getSnapGroups();
        const group: DesktopSnapGroup|undefined = groups.find((g) => {
            return g.windows.findIndex(w => w.getIdentity().uuid === targetWindow.uuid && w.getIdentity().name === targetWindow.name) >= 0;
        });

        if (!group) {
            console.error(`Unable to undock - no group found for window with identity "${targetWindow.uuid}/${targetWindow.name}"`);
            throw new Error(`Unable to undock - no group found for window with identity "${targetWindow.uuid}/${targetWindow.name}"`);
        }

        try {
            // Exploding only makes sense if there is more than one window in the group.
            if (group && group.length > 1) {
                const windows = group.windows;
                // Determine the offset for each window before modifying and window state
                const offsets: Point[] = [];
                // group.center is recalculated on each call, so we assign it here once and use the value.
                const groupCenter = group.center;
                for (let i = 0; i < windows.length; i++) {
                    const windowState = windows[i].getState();
                    offsets[i] = PointUtils.scale(PointUtils.difference(groupCenter, windowState.center), EXPLODE_MOVE_SCALE);
                }

                for (let i = 0; i < windows.length; i++) {
                    const window = windows[i];
                    // Undock the windows, applying previously calculated offset
                    window.setSnapGroup(new DesktopSnapGroup(), offsets[i]);
                }
            }
        } catch (error) {
            console.error(`Unexpected error when undocking group: ${error}`);
            throw new Error(`Unexpected error when undocking group: ${error}`);
        }
    }

    private onSnapGroupCreated(group: DesktopSnapGroup): void {
        group.onModified.add(this.validateGroup, this);
        group.onTransform.add(this.snapGroup, this);
        group.onCommit.add(this.applySnapTarget, this);
    }

    private onSnapGroupDestroyed(group: DesktopSnapGroup): void {
        group.onModified.remove(this.validateGroup, this);
        group.onTransform.remove(this.snapGroup, this);
        group.onCommit.remove(this.applySnapTarget, this);
    }

    private validateGroup(group: DesktopSnapGroup, modifiedWindow: DesktopWindow): void {
        // Ensure 'group' is still a valid, contiguous group.
        // NOTE: 'modifiedWindow' may no longer exist (if validation is being performed because a window was closed)

        // TODO (SERVICE-130)
    }

    private snapGroup(activeGroup: DesktopSnapGroup, type: Mask<eTransformType>): void {
<<<<<<< HEAD
        const groups: DesktopSnapGroup[] = this.model.getSnapGroups() as DesktopSnapGroup[];  // TODO: Make read-only?
=======
        const groups: ReadonlyArray<DesktopSnapGroup> = this.model.getSnapGroups();
>>>>>>> 4463049b
        const snapTarget: SnapTarget|null = this.resolver.getSnapTarget(groups, activeGroup);

        this.view.update(activeGroup, snapTarget);
    }

    private applySnapTarget(activeGroup: DesktopSnapGroup): void {
<<<<<<< HEAD
        const groups: DesktopSnapGroup[] = this.model.getSnapGroups() as DesktopSnapGroup[];  // TODO: Make read-only?
        const snapTarget: SnapTarget|null = this.resolver.getSnapTarget(groups, activeGroup);

        if (snapTarget && snapTarget.validity === eSnapValidity.VALID) {  // SNAP WINDOWS
            // Reset view (do this before moving windows out of active group, to ensure opacities are reset)
            // this.view.update(null, null);

=======
        const groups: ReadonlyArray<DesktopSnapGroup> = this.model.getSnapGroups();
        const snapTarget: SnapTarget|null = this.resolver.getSnapTarget(groups, activeGroup);

        if (snapTarget && snapTarget.validity === eSnapValidity.VALID) {  // SNAP WINDOWS
>>>>>>> 4463049b
            // Move all windows in activeGroup to snapTarget.group
            activeGroup.windows.forEach((window: Snappable) => {
                if (window === snapTarget.activeWindow && snapTarget.halfSize) {
                    window.setSnapGroup(snapTarget.group, snapTarget.snapOffset, snapTarget.halfSize);
                } else {
                    window.setSnapGroup(snapTarget.group, snapTarget.snapOffset);
                }
            });

            // The active group should now have been removed (since it is empty)
            if (groups.indexOf(activeGroup) >= 0) {
                console.warn(
                    'Expected group to have been removed, but still exists (' + activeGroup.id + ': ' + activeGroup.windows.map(w => w.getId()).join() + ')');
            }
        } else if (activeGroup.length === 1 && !activeGroup.windows[0].getTabGroup()) {  // TAB WINDOWS
<<<<<<< HEAD
            // If a single untabbed window is being dragged, it is possible to create a tabset
            const activeWindow: DesktopWindow = activeGroup.windows[0] as DesktopWindow;
            const activeIdentity: WindowIdentity = activeWindow.getIdentity();
            const activeState = activeGroup.windows[0].getState();

            // Ignore if we are dragging around a tabset
            if (activeWindow instanceof DesktopWindow) {
                const windowUnderPoint: DesktopWindow|null = this.model.getWindowAt(activeState.center.x, activeState.center.y, activeIdentity);
                const appConfigMgr: ApplicationConfigManager = TabService.INSTANCE.applicationConfigManager;

                // There is a window under our drop point
                if (windowUnderPoint) {
                    const existingTabSet: DesktopTabGroup|null = windowUnderPoint.getTabGroup();

                    if (existingTabSet && appConfigMgr.compareConfigBetweenApplications(activeIdentity.uuid, existingTabSet.config)) {
                        // Add to existing tab group
                        existingTabSet.addTab(activeWindow);
                    } else if (
                        windowUnderPoint instanceof DesktopWindow &&
                        appConfigMgr.compareConfigBetweenApplications(windowUnderPoint.getIdentity().uuid, activeIdentity.uuid)) {
                        // If not a tab group then create a group with the 2 tabs.
                        TabService.INSTANCE.createTabGroupWithTabs([windowUnderPoint.getIdentity(), activeIdentity], activeIdentity);
                    }
                }
            }
=======
            // Check if we can add this window to a (new or existing) tab group
            const activeWindow: DesktopWindow = activeGroup.windows[0] as DesktopWindow;
            tabService.tabDroppedWindow(activeWindow);
>>>>>>> 4463049b
        }

        // Reset view
        this.view.update(null, null);
    }

    private calculateUndockMoveDirection(window: DesktopWindow): Point {
        const group = window.getSnapGroup();
        const totalOffset: Point = {x: 0, y: 0};
        for (const groupedWindow of group.windows) {
            // Exclude window being unsnapped
            if (groupedWindow !== window) {
                const distance: MeasureResult = RectUtils.distance(window.getState(), groupedWindow.getState());
                if (distance.minAbs === 0 && distance.min < 0) {
                    // The x and y at the end are intentionally swapped. This makes sure that each adjoining window will only cause a move on a single axis.
                    totalOffset.x = totalOffset.x + Math.sign((window.getState().center.x - groupedWindow.getState().center.x) * Math.abs(distance.y));
                    totalOffset.y = totalOffset.y + Math.sign((window.getState().center.y - groupedWindow.getState().center.y) * Math.abs(distance.x));
                }
            }
        }
        return totalOffset;
    }
}
<|MERGE_RESOLUTION|>--- conflicted
+++ resolved
@@ -1,7 +1,4 @@
-<<<<<<< HEAD
-=======
 import {tabService} from '../main';
->>>>>>> 4463049b
 import {DesktopModel} from '../model/DesktopModel';
 import {DesktopSnapGroup, Snappable} from '../model/DesktopSnapGroup';
 import {DesktopTabGroup} from '../model/DesktopTabGroup';
@@ -165,31 +162,17 @@
     }
 
     private snapGroup(activeGroup: DesktopSnapGroup, type: Mask<eTransformType>): void {
-<<<<<<< HEAD
-        const groups: DesktopSnapGroup[] = this.model.getSnapGroups() as DesktopSnapGroup[];  // TODO: Make read-only?
-=======
-        const groups: ReadonlyArray<DesktopSnapGroup> = this.model.getSnapGroups();
->>>>>>> 4463049b
-        const snapTarget: SnapTarget|null = this.resolver.getSnapTarget(groups, activeGroup);
-
-        this.view.update(activeGroup, snapTarget);
-    }
-
-    private applySnapTarget(activeGroup: DesktopSnapGroup): void {
-<<<<<<< HEAD
-        const groups: DesktopSnapGroup[] = this.model.getSnapGroups() as DesktopSnapGroup[];  // TODO: Make read-only?
-        const snapTarget: SnapTarget|null = this.resolver.getSnapTarget(groups, activeGroup);
-
-        if (snapTarget && snapTarget.validity === eSnapValidity.VALID) {  // SNAP WINDOWS
-            // Reset view (do this before moving windows out of active group, to ensure opacities are reset)
-            // this.view.update(null, null);
-
-=======
         const groups: ReadonlyArray<DesktopSnapGroup> = this.model.getSnapGroups();
         const snapTarget: SnapTarget|null = this.resolver.getSnapTarget(groups, activeGroup);
 
+        this.view.update(activeGroup, snapTarget);
+    }
+
+    private applySnapTarget(activeGroup: DesktopSnapGroup): void {
+        const groups: ReadonlyArray<DesktopSnapGroup> = this.model.getSnapGroups();
+        const snapTarget: SnapTarget|null = this.resolver.getSnapTarget(groups, activeGroup);
+
         if (snapTarget && snapTarget.validity === eSnapValidity.VALID) {  // SNAP WINDOWS
->>>>>>> 4463049b
             // Move all windows in activeGroup to snapTarget.group
             activeGroup.windows.forEach((window: Snappable) => {
                 if (window === snapTarget.activeWindow && snapTarget.halfSize) {
@@ -205,37 +188,9 @@
                     'Expected group to have been removed, but still exists (' + activeGroup.id + ': ' + activeGroup.windows.map(w => w.getId()).join() + ')');
             }
         } else if (activeGroup.length === 1 && !activeGroup.windows[0].getTabGroup()) {  // TAB WINDOWS
-<<<<<<< HEAD
-            // If a single untabbed window is being dragged, it is possible to create a tabset
-            const activeWindow: DesktopWindow = activeGroup.windows[0] as DesktopWindow;
-            const activeIdentity: WindowIdentity = activeWindow.getIdentity();
-            const activeState = activeGroup.windows[0].getState();
-
-            // Ignore if we are dragging around a tabset
-            if (activeWindow instanceof DesktopWindow) {
-                const windowUnderPoint: DesktopWindow|null = this.model.getWindowAt(activeState.center.x, activeState.center.y, activeIdentity);
-                const appConfigMgr: ApplicationConfigManager = TabService.INSTANCE.applicationConfigManager;
-
-                // There is a window under our drop point
-                if (windowUnderPoint) {
-                    const existingTabSet: DesktopTabGroup|null = windowUnderPoint.getTabGroup();
-
-                    if (existingTabSet && appConfigMgr.compareConfigBetweenApplications(activeIdentity.uuid, existingTabSet.config)) {
-                        // Add to existing tab group
-                        existingTabSet.addTab(activeWindow);
-                    } else if (
-                        windowUnderPoint instanceof DesktopWindow &&
-                        appConfigMgr.compareConfigBetweenApplications(windowUnderPoint.getIdentity().uuid, activeIdentity.uuid)) {
-                        // If not a tab group then create a group with the 2 tabs.
-                        TabService.INSTANCE.createTabGroupWithTabs([windowUnderPoint.getIdentity(), activeIdentity], activeIdentity);
-                    }
-                }
-            }
-=======
             // Check if we can add this window to a (new or existing) tab group
             const activeWindow: DesktopWindow = activeGroup.windows[0] as DesktopWindow;
             tabService.tabDroppedWindow(activeWindow);
->>>>>>> 4463049b
         }
 
         // Reset view
@@ -258,4 +213,4 @@
         }
         return totalOffset;
     }
-}
+}