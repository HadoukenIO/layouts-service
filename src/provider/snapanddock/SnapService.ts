import {ConfigStore} from '../main';
import {DesktopEntity} from '../model/DesktopEntity';
import {DesktopModel} from '../model/DesktopModel';
import {DesktopSnapGroup} from '../model/DesktopSnapGroup';
import {DesktopWindow, WindowIdentity} from '../model/DesktopWindow';
import {Target} from '../WindowHandler';

import {EXPLODE_MOVE_SCALE, UNDOCK_MOVE_DISTANCE} from './Constants';
import {Resolver, SnapTarget} from './Resolver';
import {Point, PointUtils} from './utils/PointUtils';
import {MeasureResult, RectUtils} from './utils/RectUtils';

/**
 * For passing state between service and view.
 *
 * May not be necessary. This is still WIP/TBD.
 */
export interface SnapState {
    /**
     * The group currently being dragged by the user.
     *
     * Only set when user is actually dragging a window, otherwise null. When this is null, other values within this
     * interface do not apply.
     */
    activeGroup: DesktopWindow|null;

    /**
     * The current candidate for the snapping action. The group to which 'activeGroup' will be snapped to if the user
     * releases the window right now.
     *
     * Will be null when there is no valid snap target.
     */
    target: Target|null;
}

export class SnapService {
    private _resolver: Resolver;

    private _model: DesktopModel;
    private _config: ConfigStore;

    constructor(model: DesktopModel, config: ConfigStore) {
        this._model = model;
        this._config = config;
        this._resolver = new Resolver(config);

        // Register global undock hotkey listener
        fin.GlobalHotkey
            .register(
                'CommandOrControl+Shift+U',
                () => {
                    fin.desktop.System.getFocusedWindow(focusedWindow => {
                        if (focusedWindow !== null && model.getWindow(focusedWindow)) {
                            console.log('Global hotkey invoked on window', focusedWindow);
                            this.undock(focusedWindow);
                        }
                    });
                })
            .catch(console.error);
    }

    public async undock(target: WindowIdentity): Promise<void> {
        const window: DesktopWindow|null = this._model.getWindow(target);

        // Do nothing for tabbed windows until tab/snap is properly integrated
        if (window && window.snapGroup.entities.length > 1) {
            const entity: DesktopEntity = window.tabGroup || window;

            try {
                // Calculate undock offset
                const offset = this.calculateUndockMoveDirection(entity);

                if (offset.x || offset.y) {
                    offset.x = Math.sign(offset.x) * UNDOCK_MOVE_DISTANCE;
                    offset.y = Math.sign(offset.y) * UNDOCK_MOVE_DISTANCE;
                } else {
                    offset.x = offset.y = UNDOCK_MOVE_DISTANCE;
                }

                // Move window to it's own group, whilst applying offset
                const group = new DesktopSnapGroup();
                await entity.setSnapGroup(group);
                await entity.applyOffset(offset, entity.currentState.halfSize);
            } catch (error) {
                console.error(`Unexpected error when undocking window: ${error}`);
                throw new Error(`Unexpected error when undocking window: ${error}`);
            }
        } else if (!window) {
            console.error(`Unable to undock - no window found with identity "${target.uuid}/${target.name}"`);
            throw new Error(`Unable to undock - no window found with identity "${target.uuid}/${target.name}"`);
        }
    }

    /**
     * Explodes a group. All windows in the group are unlocked.
     * @param target A window which is a member of the group to be exploded.
     */
    public async explodeGroup(target: WindowIdentity): Promise<void> {
        // NOTE: Since there is currently not a schema to identify a group, this method
        // accepts a window that is a member of the group. Once there is a way of uniquely
        // identifying groups, this can be changed

        // Get the group containing the targetWindow
        const window = this._model.getWindow(target);
        const group = window && window.snapGroup;

        if (!group) {
            console.error(`Unable to undock - no group found for window with identity "${target.uuid}/${target.name}"`);
            throw new Error(`Unable to undock - no group found for window with identity "${target.uuid}/${target.name}"`);
        }

        try {
            // Exploding only makes sense if there is more than one window in the group.
            const entities = group.entities;
            if (entities.length > 1) {
                // group.center is recalculated on each call, so we assign it here once and use the value.
                const groupCenter = group.center;

                // We leave one of the entities in the original snapGroup since we would just be moving it from one solo group to another.
                // Chose the first because saved a couple of characters in the code, but really doesn't matter which is left behind.
                await Promise.all(entities.slice(1).map((entity: DesktopEntity) => {
                    return entity.setSnapGroup(new DesktopSnapGroup());
                }));
                await Promise.all(entities.map((entity: DesktopEntity) => {
                    // Determine the offset for each window before modifying and window state
                    const offset = PointUtils.scale(PointUtils.difference(groupCenter, entity.currentState.center), EXPLODE_MOVE_SCALE);

                    // Detach entity from it's previous group, and apply the calculated offset
                    return entity.applyOffset(offset, entity.currentState.halfSize);
                }));
            }
        } catch (error) {
            console.error(`Unexpected error when undocking group: ${error}`);
            throw new Error(`Unexpected error when undocking group: ${error}`);
        }
    }

    public getTarget(activeGroup: DesktopSnapGroup): SnapTarget|null {
        return this._resolver.getSnapTarget(this._model.snapGroups, activeGroup);
    }

    public async applySnapTarget(snapTarget: SnapTarget): Promise<void> {
        if (snapTarget.valid) {  // SNAP WINDOWS
            const activeGroup = snapTarget.activeWindow.snapGroup;

            if (activeGroup.entities.length > 1) {
                throw new Error('Cannot snap two groups together');
            }

            // Snap all windows in activeGroup to snapTarget.group
<<<<<<< HEAD
            await snapTarget.activeWindow.applyOffset(snapTarget.offset, snapTarget.halfSize!);
            if (!this.disableDockingOperations) {
=======
            snapTarget.activeWindow.applyOffset(snapTarget.offset, snapTarget.halfSize!);

            const canDockActive: boolean = this._config.query(snapTarget.activeWindow.scope).features.dock;
            const canDockTarget: boolean = snapTarget.targetGroup.windows.every(window => this._config.query(window.scope).features.dock);
            if (canDockActive && canDockTarget) {
>>>>>>> d91a3eb9
                // Dock all windows in activeGroup to snapTarget.group
                await snapTarget.activeWindow.setSnapGroup(snapTarget.targetGroup);

                // The active group should now have been removed (since it is empty)
                if (this._model.snapGroups.indexOf(activeGroup) >= 0) {
                    console.warn(`Expected group to have been removed, but still exists (${activeGroup.id}: ${activeGroup.windows.map(w => w.id).join()})`);
                }
            }
        }
        snapTarget.targetGroup.validate();
    }

    private calculateUndockMoveDirection(window: DesktopEntity): Point {
        const group = window.snapGroup;
        const totalOffset: Point = {x: 0, y: 0};
        for (const groupedWindow of group.entities) {
            // Exclude window being unsnapped
            if (groupedWindow !== window) {
                const distance: MeasureResult = RectUtils.distance(window.currentState, groupedWindow.currentState);
                if (distance.minAbs === 0 && distance.min < 0) {
                    // The x and y at the end are intentionally swapped. This makes sure that each adjoining window will only cause a move on a single axis.
                    totalOffset.x = totalOffset.x + Math.sign((window.currentState.center.x - groupedWindow.currentState.center.x) * Math.abs(distance.y));
                    totalOffset.y = totalOffset.y + Math.sign((window.currentState.center.y - groupedWindow.currentState.center.y) * Math.abs(distance.x));
                }
            }
        }
        return totalOffset;
    }
}
<|MERGE_RESOLUTION|>--- conflicted
+++ resolved
@@ -1,189 +1,184 @@
-import {ConfigStore} from '../main';
-import {DesktopEntity} from '../model/DesktopEntity';
-import {DesktopModel} from '../model/DesktopModel';
-import {DesktopSnapGroup} from '../model/DesktopSnapGroup';
-import {DesktopWindow, WindowIdentity} from '../model/DesktopWindow';
-import {Target} from '../WindowHandler';
-
-import {EXPLODE_MOVE_SCALE, UNDOCK_MOVE_DISTANCE} from './Constants';
-import {Resolver, SnapTarget} from './Resolver';
-import {Point, PointUtils} from './utils/PointUtils';
-import {MeasureResult, RectUtils} from './utils/RectUtils';
-
-/**
- * For passing state between service and view.
- *
- * May not be necessary. This is still WIP/TBD.
- */
-export interface SnapState {
-    /**
-     * The group currently being dragged by the user.
-     *
-     * Only set when user is actually dragging a window, otherwise null. When this is null, other values within this
-     * interface do not apply.
-     */
-    activeGroup: DesktopWindow|null;
-
-    /**
-     * The current candidate for the snapping action. The group to which 'activeGroup' will be snapped to if the user
-     * releases the window right now.
-     *
-     * Will be null when there is no valid snap target.
-     */
-    target: Target|null;
-}
-
-export class SnapService {
-    private _resolver: Resolver;
-
-    private _model: DesktopModel;
-    private _config: ConfigStore;
-
-    constructor(model: DesktopModel, config: ConfigStore) {
-        this._model = model;
-        this._config = config;
-        this._resolver = new Resolver(config);
-
-        // Register global undock hotkey listener
-        fin.GlobalHotkey
-            .register(
-                'CommandOrControl+Shift+U',
-                () => {
-                    fin.desktop.System.getFocusedWindow(focusedWindow => {
-                        if (focusedWindow !== null && model.getWindow(focusedWindow)) {
-                            console.log('Global hotkey invoked on window', focusedWindow);
-                            this.undock(focusedWindow);
-                        }
-                    });
-                })
-            .catch(console.error);
-    }
-
-    public async undock(target: WindowIdentity): Promise<void> {
-        const window: DesktopWindow|null = this._model.getWindow(target);
-
-        // Do nothing for tabbed windows until tab/snap is properly integrated
-        if (window && window.snapGroup.entities.length > 1) {
-            const entity: DesktopEntity = window.tabGroup || window;
-
-            try {
-                // Calculate undock offset
-                const offset = this.calculateUndockMoveDirection(entity);
-
-                if (offset.x || offset.y) {
-                    offset.x = Math.sign(offset.x) * UNDOCK_MOVE_DISTANCE;
-                    offset.y = Math.sign(offset.y) * UNDOCK_MOVE_DISTANCE;
-                } else {
-                    offset.x = offset.y = UNDOCK_MOVE_DISTANCE;
-                }
-
-                // Move window to it's own group, whilst applying offset
-                const group = new DesktopSnapGroup();
-                await entity.setSnapGroup(group);
-                await entity.applyOffset(offset, entity.currentState.halfSize);
-            } catch (error) {
-                console.error(`Unexpected error when undocking window: ${error}`);
-                throw new Error(`Unexpected error when undocking window: ${error}`);
-            }
-        } else if (!window) {
-            console.error(`Unable to undock - no window found with identity "${target.uuid}/${target.name}"`);
-            throw new Error(`Unable to undock - no window found with identity "${target.uuid}/${target.name}"`);
-        }
-    }
-
-    /**
-     * Explodes a group. All windows in the group are unlocked.
-     * @param target A window which is a member of the group to be exploded.
-     */
-    public async explodeGroup(target: WindowIdentity): Promise<void> {
-        // NOTE: Since there is currently not a schema to identify a group, this method
-        // accepts a window that is a member of the group. Once there is a way of uniquely
-        // identifying groups, this can be changed
-
-        // Get the group containing the targetWindow
-        const window = this._model.getWindow(target);
-        const group = window && window.snapGroup;
-
-        if (!group) {
-            console.error(`Unable to undock - no group found for window with identity "${target.uuid}/${target.name}"`);
-            throw new Error(`Unable to undock - no group found for window with identity "${target.uuid}/${target.name}"`);
-        }
-
-        try {
-            // Exploding only makes sense if there is more than one window in the group.
-            const entities = group.entities;
-            if (entities.length > 1) {
-                // group.center is recalculated on each call, so we assign it here once and use the value.
-                const groupCenter = group.center;
-
-                // We leave one of the entities in the original snapGroup since we would just be moving it from one solo group to another.
-                // Chose the first because saved a couple of characters in the code, but really doesn't matter which is left behind.
-                await Promise.all(entities.slice(1).map((entity: DesktopEntity) => {
-                    return entity.setSnapGroup(new DesktopSnapGroup());
-                }));
-                await Promise.all(entities.map((entity: DesktopEntity) => {
-                    // Determine the offset for each window before modifying and window state
-                    const offset = PointUtils.scale(PointUtils.difference(groupCenter, entity.currentState.center), EXPLODE_MOVE_SCALE);
-
-                    // Detach entity from it's previous group, and apply the calculated offset
-                    return entity.applyOffset(offset, entity.currentState.halfSize);
-                }));
-            }
-        } catch (error) {
-            console.error(`Unexpected error when undocking group: ${error}`);
-            throw new Error(`Unexpected error when undocking group: ${error}`);
-        }
-    }
-
-    public getTarget(activeGroup: DesktopSnapGroup): SnapTarget|null {
-        return this._resolver.getSnapTarget(this._model.snapGroups, activeGroup);
-    }
-
-    public async applySnapTarget(snapTarget: SnapTarget): Promise<void> {
-        if (snapTarget.valid) {  // SNAP WINDOWS
-            const activeGroup = snapTarget.activeWindow.snapGroup;
-
-            if (activeGroup.entities.length > 1) {
-                throw new Error('Cannot snap two groups together');
-            }
-
-            // Snap all windows in activeGroup to snapTarget.group
-<<<<<<< HEAD
-            await snapTarget.activeWindow.applyOffset(snapTarget.offset, snapTarget.halfSize!);
-            if (!this.disableDockingOperations) {
-=======
-            snapTarget.activeWindow.applyOffset(snapTarget.offset, snapTarget.halfSize!);
-
-            const canDockActive: boolean = this._config.query(snapTarget.activeWindow.scope).features.dock;
-            const canDockTarget: boolean = snapTarget.targetGroup.windows.every(window => this._config.query(window.scope).features.dock);
-            if (canDockActive && canDockTarget) {
->>>>>>> d91a3eb9
-                // Dock all windows in activeGroup to snapTarget.group
-                await snapTarget.activeWindow.setSnapGroup(snapTarget.targetGroup);
-
-                // The active group should now have been removed (since it is empty)
-                if (this._model.snapGroups.indexOf(activeGroup) >= 0) {
-                    console.warn(`Expected group to have been removed, but still exists (${activeGroup.id}: ${activeGroup.windows.map(w => w.id).join()})`);
-                }
-            }
-        }
-        snapTarget.targetGroup.validate();
-    }
-
-    private calculateUndockMoveDirection(window: DesktopEntity): Point {
-        const group = window.snapGroup;
-        const totalOffset: Point = {x: 0, y: 0};
-        for (const groupedWindow of group.entities) {
-            // Exclude window being unsnapped
-            if (groupedWindow !== window) {
-                const distance: MeasureResult = RectUtils.distance(window.currentState, groupedWindow.currentState);
-                if (distance.minAbs === 0 && distance.min < 0) {
-                    // The x and y at the end are intentionally swapped. This makes sure that each adjoining window will only cause a move on a single axis.
-                    totalOffset.x = totalOffset.x + Math.sign((window.currentState.center.x - groupedWindow.currentState.center.x) * Math.abs(distance.y));
-                    totalOffset.y = totalOffset.y + Math.sign((window.currentState.center.y - groupedWindow.currentState.center.y) * Math.abs(distance.x));
-                }
-            }
-        }
-        return totalOffset;
-    }
-}
+import {ConfigStore} from '../main';
+import {DesktopEntity} from '../model/DesktopEntity';
+import {DesktopModel} from '../model/DesktopModel';
+import {DesktopSnapGroup} from '../model/DesktopSnapGroup';
+import {DesktopWindow, WindowIdentity} from '../model/DesktopWindow';
+import {Target} from '../WindowHandler';
+
+import {EXPLODE_MOVE_SCALE, UNDOCK_MOVE_DISTANCE} from './Constants';
+import {Resolver, SnapTarget} from './Resolver';
+import {Point, PointUtils} from './utils/PointUtils';
+import {MeasureResult, RectUtils} from './utils/RectUtils';
+
+/**
+ * For passing state between service and view.
+ *
+ * May not be necessary. This is still WIP/TBD.
+ */
+export interface SnapState {
+    /**
+     * The group currently being dragged by the user.
+     *
+     * Only set when user is actually dragging a window, otherwise null. When this is null, other values within this
+     * interface do not apply.
+     */
+    activeGroup: DesktopWindow|null;
+
+    /**
+     * The current candidate for the snapping action. The group to which 'activeGroup' will be snapped to if the user
+     * releases the window right now.
+     *
+     * Will be null when there is no valid snap target.
+     */
+    target: Target|null;
+}
+
+export class SnapService {
+    private _resolver: Resolver;
+
+    private _model: DesktopModel;
+    private _config: ConfigStore;
+
+    constructor(model: DesktopModel, config: ConfigStore) {
+        this._model = model;
+        this._config = config;
+        this._resolver = new Resolver(config);
+
+        // Register global undock hotkey listener
+        fin.GlobalHotkey
+            .register(
+                'CommandOrControl+Shift+U',
+                () => {
+                    fin.desktop.System.getFocusedWindow(focusedWindow => {
+                        if (focusedWindow !== null && model.getWindow(focusedWindow)) {
+                            console.log('Global hotkey invoked on window', focusedWindow);
+                            this.undock(focusedWindow);
+                        }
+                    });
+                })
+            .catch(console.error);
+    }
+
+    public async undock(target: WindowIdentity): Promise<void> {
+        const window: DesktopWindow|null = this._model.getWindow(target);
+
+        // Do nothing for tabbed windows until tab/snap is properly integrated
+        if (window && window.snapGroup.entities.length > 1) {
+            const entity: DesktopEntity = window.tabGroup || window;
+
+            try {
+                // Calculate undock offset
+                const offset = this.calculateUndockMoveDirection(entity);
+
+                if (offset.x || offset.y) {
+                    offset.x = Math.sign(offset.x) * UNDOCK_MOVE_DISTANCE;
+                    offset.y = Math.sign(offset.y) * UNDOCK_MOVE_DISTANCE;
+                } else {
+                    offset.x = offset.y = UNDOCK_MOVE_DISTANCE;
+                }
+
+                // Move window to it's own group, whilst applying offset
+                const group = new DesktopSnapGroup();
+                await entity.setSnapGroup(group);
+                await entity.applyOffset(offset, entity.currentState.halfSize);
+            } catch (error) {
+                console.error(`Unexpected error when undocking window: ${error}`);
+                throw new Error(`Unexpected error when undocking window: ${error}`);
+            }
+        } else if (!window) {
+            console.error(`Unable to undock - no window found with identity "${target.uuid}/${target.name}"`);
+            throw new Error(`Unable to undock - no window found with identity "${target.uuid}/${target.name}"`);
+        }
+    }
+
+    /**
+     * Explodes a group. All windows in the group are unlocked.
+     * @param target A window which is a member of the group to be exploded.
+     */
+    public async explodeGroup(target: WindowIdentity): Promise<void> {
+        // NOTE: Since there is currently not a schema to identify a group, this method
+        // accepts a window that is a member of the group. Once there is a way of uniquely
+        // identifying groups, this can be changed
+
+        // Get the group containing the targetWindow
+        const window = this._model.getWindow(target);
+        const group = window && window.snapGroup;
+
+        if (!group) {
+            console.error(`Unable to undock - no group found for window with identity "${target.uuid}/${target.name}"`);
+            throw new Error(`Unable to undock - no group found for window with identity "${target.uuid}/${target.name}"`);
+        }
+
+        try {
+            // Exploding only makes sense if there is more than one window in the group.
+            const entities = group.entities;
+            if (entities.length > 1) {
+                // group.center is recalculated on each call, so we assign it here once and use the value.
+                const groupCenter = group.center;
+
+                // We leave one of the entities in the original snapGroup since we would just be moving it from one solo group to another.
+                // Chose the first because saved a couple of characters in the code, but really doesn't matter which is left behind.
+                await Promise.all(entities.slice(1).map((entity: DesktopEntity) => {
+                    return entity.setSnapGroup(new DesktopSnapGroup());
+                }));
+                await Promise.all(entities.map((entity: DesktopEntity) => {
+                    // Determine the offset for each window before modifying and window state
+                    const offset = PointUtils.scale(PointUtils.difference(groupCenter, entity.currentState.center), EXPLODE_MOVE_SCALE);
+
+                    // Detach entity from it's previous group, and apply the calculated offset
+                    return entity.applyOffset(offset, entity.currentState.halfSize);
+                }));
+            }
+        } catch (error) {
+            console.error(`Unexpected error when undocking group: ${error}`);
+            throw new Error(`Unexpected error when undocking group: ${error}`);
+        }
+    }
+
+    public getTarget(activeGroup: DesktopSnapGroup): SnapTarget|null {
+        return this._resolver.getSnapTarget(this._model.snapGroups, activeGroup);
+    }
+
+    public async applySnapTarget(snapTarget: SnapTarget): Promise<void> {
+        if (snapTarget.valid) {  // SNAP WINDOWS
+            const activeGroup = snapTarget.activeWindow.snapGroup;
+
+            if (activeGroup.entities.length > 1) {
+                throw new Error('Cannot snap two groups together');
+            }
+
+            // Snap all windows in activeGroup to snapTarget.group
+            await snapTarget.activeWindow.applyOffset(snapTarget.offset, snapTarget.halfSize!);
+
+            const canDockActive: boolean = this._config.query(snapTarget.activeWindow.scope).features.dock;
+            const canDockTarget: boolean = snapTarget.targetGroup.windows.every(window => this._config.query(window.scope).features.dock);
+            if (canDockActive && canDockTarget) {
+                // Dock all windows in activeGroup to snapTarget.group
+                await snapTarget.activeWindow.setSnapGroup(snapTarget.targetGroup);
+
+                // The active group should now have been removed (since it is empty)
+                if (this._model.snapGroups.indexOf(activeGroup) >= 0) {
+                    console.warn(`Expected group to have been removed, but still exists (${activeGroup.id}: ${activeGroup.windows.map(w => w.id).join()})`);
+                }
+            }
+        }
+        snapTarget.targetGroup.validate();
+    }
+
+    private calculateUndockMoveDirection(window: DesktopEntity): Point {
+        const group = window.snapGroup;
+        const totalOffset: Point = {x: 0, y: 0};
+        for (const groupedWindow of group.entities) {
+            // Exclude window being unsnapped
+            if (groupedWindow !== window) {
+                const distance: MeasureResult = RectUtils.distance(window.currentState, groupedWindow.currentState);
+                if (distance.minAbs === 0 && distance.min < 0) {
+                    // The x and y at the end are intentionally swapped. This makes sure that each adjoining window will only cause a move on a single axis.
+                    totalOffset.x = totalOffset.x + Math.sign((window.currentState.center.x - groupedWindow.currentState.center.x) * Math.abs(distance.y));
+                    totalOffset.y = totalOffset.y + Math.sign((window.currentState.center.y - groupedWindow.currentState.center.y) * Math.abs(distance.x));
+                }
+            }
+        }
+        return totalOffset;
+    }
+}