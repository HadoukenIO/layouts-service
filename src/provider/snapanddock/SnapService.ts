import {DesktopModel} from '../model/DesktopModel';
import {DesktopSnapGroup, Snappable} from '../model/DesktopSnapGroup';
import {DesktopTabGroup} from '../model/DesktopTabGroup';
import {DesktopWindow, eTransformType, Mask, WindowIdentity} from '../model/DesktopWindow';
import {Signal2} from '../Signal';
import {ApplicationConfigManager} from '../tabbing/components/ApplicationConfigManager';
import {TabService} from '../tabbing/TabService';

import {eSnapValidity, Resolver, SnapTarget} from './Resolver';
import {SnapView} from './SnapView';
import {Point, PointUtils} from './utils/PointUtils';
import {MeasureResult, RectUtils} from './utils/RectUtils';

// Defines the distance windows will be moved when undocked.
const UNDOCK_MOVE_DISTANCE = 30;

// Scaling factor for explosion spread.
const EXPLODE_MOVE_SCALE = 0.1;

/**
 * For passing state between service and view.
 *
 * May not be necessary. This is still WIP/TBD.
 */
export interface SnapState {
    /**
     * The group currently being dragged by the user.
     *
     * Only set when user is actually dragging a window, otherwise null. When this is null, other values within this
     * interface do not apply.
     */
    activeGroup: DesktopWindow|null;

    /**
     * The current candidate for the snapping action. The group to which 'activeGroup' will be snapped to if the user
     * releases the window right now.
     *
     * Will be null when there is no valid snap target.
     */
    target: SnapTarget|null;
}

export class SnapService {
    private model: DesktopModel;

    private resolver: Resolver;
    private view: SnapView;

    private pendingRegistrations: WindowIdentity[] = [];

    /**
     * A window has been added to a group.
     *
     * Signal will be fired AFTER all state updates.
     *
     * Arguments: (group: SnapGroup, window: SnapWindow)
     */
    public readonly onWindowAdded: Signal2<DesktopSnapGroup, DesktopWindow> = new Signal2();

    /**
     * A window has been removed from a group.
     *
     * Signal will be fired AFTER all state updates.
     *
     * Arguments: (group: SnapGroup, window: SnapWindow)
     */
    public readonly onWindowRemoved: Signal2<DesktopSnapGroup, DesktopWindow> = new Signal2();

    constructor(model: DesktopModel) {
        this.model = model;
        this.resolver = new Resolver();
        this.view = new SnapView();

        // Register lifecycle listeners
        DesktopWindow.onCreated.add(this.onWindowCreated, this);
        DesktopWindow.onDestroyed.add(this.onWindowDestroyed, this);
        DesktopSnapGroup.onCreated.add(this.onSnapGroupCreated, this);
        DesktopSnapGroup.onDestroyed.add(this.onSnapGroupDestroyed, this);

        // Register global undock hotkey listener
        fin.GlobalHotkey
            .register(
                'CommandOrControl+Shift+U',
                () => {
<<<<<<< HEAD
                    // @ts-ignore - v2api types missing
                    fin.System.getFocusedWindow().then(focusedWindow => {
                        if (focusedWindow !== null && model.getWindow(focusedWindow)) {
=======
                    fin.desktop.System.getFocusedWindow().then(focusedWindow => {
                        if (focusedWindow !== null && this.getSnapWindow(focusedWindow)) {
>>>>>>> 755a49f6
                            console.log('Global hotkey invoked on window', focusedWindow);
                            this.undock(focusedWindow);
                        }
                    });
                })
            .catch(console.error);
    }

    public undock(target: {uuid: string; name: string}): void {
        const window: DesktopWindow|null = this.model.getWindow(target);

        if (window) {
            try {
                // Calculate undock offset
                const offset = this.calculateUndockMoveDirection(window);

                if (offset.x || offset.y) {
                    offset.x = Math.sign(offset.x) * UNDOCK_MOVE_DISTANCE;
                    offset.y = Math.sign(offset.y) * UNDOCK_MOVE_DISTANCE;
                } else {
                    offset.x = offset.y = UNDOCK_MOVE_DISTANCE;
                }

                // Move window to it's own group, whilst applying offset
                window.setSnapGroup(new DesktopSnapGroup(), offset);
            } catch (error) {
                console.error(`Unexpected error when undocking window: ${error}`);
                throw new Error(`Unexpected error when undocking window: ${error}`);
            }

        } else {
            console.error(`Unable to undock - no window found with identity "${target.uuid}/${target.name}"`);
            throw new Error(`Unable to undock - no window found with identity "${target.uuid}/${target.name}"`);
        }
    }

    public deregister(target: {uuid: string; name: string}): void {
<<<<<<< HEAD
        const window: DesktopWindow|null = this.model.getWindow(target);

        if (window) {
            try {
                window.onClose.emit(window);
            } catch (error) {
                console.error(`Unexpected error when deregistering: ${error}`);
                throw new Error(`Unexpected error when deregistering: ${error}`);
            }
=======
        // If the window is pending registration, remove it from the queue and return
        const pendingIndex = this.pendingRegistrations.findIndex(w => w.name === target.name && w.uuid === target.uuid);
        if (pendingIndex > -1) {
            this.pendingRegistrations.splice(pendingIndex, 1);
>>>>>>> 755a49f6
        } else {
            const window: SnapWindow|undefined = this.getSnapWindow(target);

            if (window) {
                try {
                    window.getWindow().leaveGroup();
                    window.onClose.emit(window);
                } catch (error) {
                    console.error(`Unexpected error when deregistering: ${error}`);
                    throw new Error(`Unexpected error when deregistering: ${error}`);
                }
            } else {
                console.error(`Unable to deregister from Snap&Dock - no window is registered with identity "${target.uuid}/${target.name}"`);
                throw new Error(`Unable to deregister from Snap&Dock - no window is registered with identity "${target.uuid}/${target.name}"`);
            }
        }
    }

    /**
     * Explodes a group. All windows in the group are unlocked.
     * @param targetWindow A window which is a member of the group to be exploded.
     */
    public explodeGroup(targetWindow: {uuid: string; name: string}): void {
        // NOTE: Since there is currently not a schema to identify a group, this method
        // accepts a window that is a member of the group. Once there is a way of uniquely
        // identifying groups, this can be changed

        // Get the group containing the targetWindow
        const groups: ReadonlyArray<DesktopSnapGroup> = this.model.getSnapGroups();
        const group: DesktopSnapGroup|undefined = groups.find((g) => {
            return g.windows.findIndex(w => w.getIdentity().uuid === targetWindow.uuid && w.getIdentity().name === targetWindow.name) >= 0;
        });

        if (!group) {
            console.error(`Unable to undock - no group found for window with identity "${targetWindow.uuid}/${targetWindow.name}"`);
            throw new Error(`Unable to undock - no group found for window with identity "${targetWindow.uuid}/${targetWindow.name}"`);
        }

        try {
            // Exploding only makes sense if there is more than one window in the group.
            if (group && group.length > 1) {
                const windows = group.windows;
                // Determine the offset for each window before modifying and window state
                const offsets: Point[] = [];
                // group.center is recalculated on each call, so we assign it here once and use the value.
                const groupCenter = group.center;
                for (let i = 0; i < windows.length; i++) {
                    const windowState = windows[i].getState();
                    offsets[i] = PointUtils.scale(PointUtils.difference(groupCenter, windowState.center), EXPLODE_MOVE_SCALE);
                }

                for (let i = 0; i < windows.length; i++) {
                    const window = windows[i];
                    // Undock the windows, applying previously calculated offset
                    window.setSnapGroup(new DesktopSnapGroup(), offsets[i]);
                }
            }
        } catch (error) {
            console.error(`Unexpected error when undocking group: ${error}`);
            throw new Error(`Unexpected error when undocking group: ${error}`);
        }
    }

<<<<<<< HEAD
    private onWindowCreated(window: DesktopWindow): void {
        window.onClose.add(this.onWindowClosed, this);
    }

    private onWindowDestroyed(window: DesktopWindow): void {
        window.onClose.remove(this.onWindowClosed, this);
=======
    private registerWindow(uuid: string, name: string): void {
        const newOFWindow: fin.OpenFinWindow = fin.desktop.Window.wrap(uuid, name);

        // Check that the service does not already have a matching window
        const existingSnapWindow = this.getSnapWindow(newOFWindow);

        // The runtime will not allow multiple windows with the same uuid/name, so if we recieve a
        // window-created event for a registered window, it implies that our internal state is stale
        // and should be updated accordingly.
        if (existingSnapWindow) {
            existingSnapWindow.onClose.emit(existingSnapWindow);
        }

        // In either case, we will add the new window to the service.
        this.addWindow(newOFWindow).then((win: SnapWindow|null) => {
            if (win !== null) {
                console.log('Registered window: ' + win.getId());
            }
        });
    }

    private addWindow(window: fin.OpenFinWindow): Promise<SnapWindow|null> {
        // Set the window as pending registration  (Fix for race condition between register/deregister)
        this.pendingRegistrations.push(window);
        return SnapWindow.getWindowState(window).then<SnapWindow|null>((state: WindowState): SnapWindow|null => {
            if (!this.pendingRegistrations.some(w => w.name === window.name && w.uuid === window.uuid)) {
                // If pendingRegistrations does not contain the window, then deregister has been called on it
                // and we should do nothing.
                return null;
            } else {
                const group: SnapGroup = this.addGroup();
                const snapWindow: SnapWindow = new SnapWindow(group, window, state);

                snapWindow.onClose.add(this.onWindowClosed, this);
                this.windows.push(snapWindow);

                window.addEventListener('group-changed', this.onWindowGroupChanged.bind(this));

                // Remove the window from pendingRegitrations
                const pendingIndex = this.pendingRegistrations.findIndex(w => w.name === window.name && w.uuid === window.uuid);
                this.pendingRegistrations.splice(pendingIndex, 1);

                return snapWindow;
            }
        });
>>>>>>> 755a49f6
    }

    private onSnapGroupCreated(group: DesktopSnapGroup): void {
        group.onModified.add(this.validateGroup, this);
        group.onTransform.add(this.snapGroup, this);
        group.onCommit.add(this.applySnapTarget, this);
        group.onWindowRemoved.add(this.onWindowRemovedFromGroup, this);
        group.onWindowAdded.add(this.sendWindowAddedMessage, this);
    }

    private onSnapGroupDestroyed(group: DesktopSnapGroup): void {
        group.onModified.remove(this.validateGroup, this);
        group.onTransform.remove(this.snapGroup, this);
        group.onCommit.remove(this.applySnapTarget, this);
        group.onWindowRemoved.remove(this.onWindowRemovedFromGroup, this);
        group.onWindowAdded.remove(this.sendWindowAddedMessage, this);
    }

    private onWindowClosed(snapWindow: DesktopWindow): void {
        // NOTE: At this point, snapWindow will belong to a group.
        // SnapGroup also listens to 'onClose' of each of it's windows, and will remove the window from itself.
        snapWindow.onClose.remove(this.onWindowClosed, this);

        this.validateGroup(snapWindow.getSnapGroup(), snapWindow);
    }

    private onWindowRemovedFromGroup(group: DesktopSnapGroup, window: DesktopWindow): void {
        // if (group.length === 0) {
        //     // Empty groups are not allowed
        //     this.removeGroup(group);
        // }
        // Raise event to client
        this.sendWindowRemovedMessage(group, window);

        this.validateGroup(group, window);
    }

    private sendWindowAddedMessage(group: DesktopSnapGroup, window: DesktopWindow) {
        const identity = window.getIdentity();
        console.log('Window with identity', identity, 'added to group', group);
        this.onWindowAdded.emit(group, window);
    }

    private sendWindowRemovedMessage(group: DesktopSnapGroup, window: DesktopWindow) {
        const identity = window.getIdentity();
        console.log('Window with identity', identity, 'removed from group', group);
        this.onWindowRemoved.emit(group, window);
    }

    private validateGroup(group: DesktopSnapGroup, modifiedWindow: DesktopWindow): void {
        // Ensure 'group' is still a valid, contiguous group.
        // NOTE: 'modifiedWindow' may no longer exist (if validation is being performed because a window was closed)

        // TODO (SERVICE-130)
    }

    private snapGroup(activeGroup: DesktopSnapGroup, type: Mask<eTransformType>): void {
        const groups: DesktopSnapGroup[] = this.model.getSnapGroups() as DesktopSnapGroup[];  // TODO: Make read-only?
        const snapTarget: SnapTarget|null = this.resolver.getSnapTarget(groups, activeGroup);

        this.view.update(activeGroup, snapTarget);
    }

    private applySnapTarget(activeGroup: DesktopSnapGroup): void {
        const groups: DesktopSnapGroup[] = this.model.getSnapGroups() as DesktopSnapGroup[];  // TODO: Make read-only?
        const snapTarget: SnapTarget|null = this.resolver.getSnapTarget(groups, activeGroup);

        if (snapTarget && snapTarget.validity === eSnapValidity.VALID) {  // SNAP WINDOWS
            // Reset view (do this before moving windows out of active group, to ensure opacities are reset)
            // this.view.update(null, null);

            // Move all windows in activeGroup to snapTarget.group
            activeGroup.windows.forEach((window: Snappable) => {
                if (window === snapTarget.activeWindow && snapTarget.halfSize) {
                    window.setSnapGroup(snapTarget.group, snapTarget.snapOffset, snapTarget.halfSize);
                } else {
                    window.setSnapGroup(snapTarget.group, snapTarget.snapOffset);
                }
            });

            // The active group should now have been removed (since it is empty)
            if (groups.indexOf(activeGroup) >= 0) {
                console.warn(
                    'Expected group to have been removed, but still exists (' + activeGroup.id + ': ' + activeGroup.windows.map(w => w.getId()).join() + ')');
            }
        } else if (activeGroup.length === 1 && !activeGroup.windows[0].getTabGroup()) {  // TAB WINDOWS
            // If a single untabbed window is being dragged, it is possible to create a tabset
            const activeWindow: DesktopWindow = activeGroup.windows[0] as DesktopWindow;
            const activeIdentity: WindowIdentity = activeWindow.getIdentity();
            const activeState = activeGroup.windows[0].getState();

            // Ignore if we are dragging around a tabset
            if (activeWindow instanceof DesktopWindow) {
                const windowUnderPoint: DesktopWindow|null = this.model.getWindowAt(activeState.center.x, activeState.center.y, activeIdentity);
                const appConfigMgr: ApplicationConfigManager = TabService.INSTANCE.applicationConfigManager;

                // There is a window under our drop point
                if (windowUnderPoint) {
                    if (appConfigMgr.compareConfigBetweenApplications(windowUnderPoint.getIdentity().uuid, activeIdentity.uuid)) {
                        const existingTabSet: DesktopTabGroup|null = windowUnderPoint.getTabGroup();

                        if (existingTabSet) {
                            // Add to existing tab group
                            existingTabSet.addTab(activeWindow);
                        } else if (windowUnderPoint instanceof DesktopWindow) {
                            // If not a tab group then create a group with the 2 tabs.
                            TabService.INSTANCE.createTabGroupWithTabs([windowUnderPoint.getIdentity(), activeIdentity]);
                        }
                    }
                }
            }
        }

        // Reset view
        this.view.update(null, null);
    }

    private calculateUndockMoveDirection(window: DesktopWindow): Point {
        const group = window.getSnapGroup();
        const totalOffset: Point = {x: 0, y: 0};
        for (const groupedWindow of group.windows) {
            // Exclude window being unsnapped
            if (groupedWindow !== window) {
                const distance: MeasureResult = RectUtils.distance(window.getState(), groupedWindow.getState());
                if (distance.minAbs === 0 && distance.min < 0) {
                    // The x and y at the end are intentionally swapped. This makes sure that each adjoining window will only cause a move on a single axis.
                    totalOffset.x = totalOffset.x + Math.sign((window.getState().center.x - groupedWindow.getState().center.x) * Math.abs(distance.y));
                    totalOffset.y = totalOffset.y + Math.sign((window.getState().center.y - groupedWindow.getState().center.y) * Math.abs(distance.x));
                }
            }
        }
        return totalOffset;
    }
}
<|MERGE_RESOLUTION|>--- conflicted
+++ resolved
@@ -1,396 +1,307 @@
-import {DesktopModel} from '../model/DesktopModel';
-import {DesktopSnapGroup, Snappable} from '../model/DesktopSnapGroup';
-import {DesktopTabGroup} from '../model/DesktopTabGroup';
-import {DesktopWindow, eTransformType, Mask, WindowIdentity} from '../model/DesktopWindow';
-import {Signal2} from '../Signal';
-import {ApplicationConfigManager} from '../tabbing/components/ApplicationConfigManager';
-import {TabService} from '../tabbing/TabService';
-
-import {eSnapValidity, Resolver, SnapTarget} from './Resolver';
-import {SnapView} from './SnapView';
-import {Point, PointUtils} from './utils/PointUtils';
-import {MeasureResult, RectUtils} from './utils/RectUtils';
-
-// Defines the distance windows will be moved when undocked.
-const UNDOCK_MOVE_DISTANCE = 30;
-
-// Scaling factor for explosion spread.
-const EXPLODE_MOVE_SCALE = 0.1;
-
-/**
- * For passing state between service and view.
- *
- * May not be necessary. This is still WIP/TBD.
- */
-export interface SnapState {
-    /**
-     * The group currently being dragged by the user.
-     *
-     * Only set when user is actually dragging a window, otherwise null. When this is null, other values within this
-     * interface do not apply.
-     */
-    activeGroup: DesktopWindow|null;
-
-    /**
-     * The current candidate for the snapping action. The group to which 'activeGroup' will be snapped to if the user
-     * releases the window right now.
-     *
-     * Will be null when there is no valid snap target.
-     */
-    target: SnapTarget|null;
-}
-
-export class SnapService {
-    private model: DesktopModel;
-
-    private resolver: Resolver;
-    private view: SnapView;
-
-    private pendingRegistrations: WindowIdentity[] = [];
-
-    /**
-     * A window has been added to a group.
-     *
-     * Signal will be fired AFTER all state updates.
-     *
-     * Arguments: (group: SnapGroup, window: SnapWindow)
-     */
-    public readonly onWindowAdded: Signal2<DesktopSnapGroup, DesktopWindow> = new Signal2();
-
-    /**
-     * A window has been removed from a group.
-     *
-     * Signal will be fired AFTER all state updates.
-     *
-     * Arguments: (group: SnapGroup, window: SnapWindow)
-     */
-    public readonly onWindowRemoved: Signal2<DesktopSnapGroup, DesktopWindow> = new Signal2();
-
-    constructor(model: DesktopModel) {
-        this.model = model;
-        this.resolver = new Resolver();
-        this.view = new SnapView();
-
-        // Register lifecycle listeners
-        DesktopWindow.onCreated.add(this.onWindowCreated, this);
-        DesktopWindow.onDestroyed.add(this.onWindowDestroyed, this);
-        DesktopSnapGroup.onCreated.add(this.onSnapGroupCreated, this);
-        DesktopSnapGroup.onDestroyed.add(this.onSnapGroupDestroyed, this);
-
-        // Register global undock hotkey listener
-        fin.GlobalHotkey
-            .register(
-                'CommandOrControl+Shift+U',
-                () => {
-<<<<<<< HEAD
-                    // @ts-ignore - v2api types missing
-                    fin.System.getFocusedWindow().then(focusedWindow => {
-                        if (focusedWindow !== null && model.getWindow(focusedWindow)) {
-=======
-                    fin.desktop.System.getFocusedWindow().then(focusedWindow => {
-                        if (focusedWindow !== null && this.getSnapWindow(focusedWindow)) {
->>>>>>> 755a49f6
-                            console.log('Global hotkey invoked on window', focusedWindow);
-                            this.undock(focusedWindow);
-                        }
-                    });
-                })
-            .catch(console.error);
-    }
-
-    public undock(target: {uuid: string; name: string}): void {
-        const window: DesktopWindow|null = this.model.getWindow(target);
-
-        if (window) {
-            try {
-                // Calculate undock offset
-                const offset = this.calculateUndockMoveDirection(window);
-
-                if (offset.x || offset.y) {
-                    offset.x = Math.sign(offset.x) * UNDOCK_MOVE_DISTANCE;
-                    offset.y = Math.sign(offset.y) * UNDOCK_MOVE_DISTANCE;
-                } else {
-                    offset.x = offset.y = UNDOCK_MOVE_DISTANCE;
-                }
-
-                // Move window to it's own group, whilst applying offset
-                window.setSnapGroup(new DesktopSnapGroup(), offset);
-            } catch (error) {
-                console.error(`Unexpected error when undocking window: ${error}`);
-                throw new Error(`Unexpected error when undocking window: ${error}`);
-            }
-
-        } else {
-            console.error(`Unable to undock - no window found with identity "${target.uuid}/${target.name}"`);
-            throw new Error(`Unable to undock - no window found with identity "${target.uuid}/${target.name}"`);
-        }
-    }
-
-    public deregister(target: {uuid: string; name: string}): void {
-<<<<<<< HEAD
-        const window: DesktopWindow|null = this.model.getWindow(target);
-
-        if (window) {
-            try {
-                window.onClose.emit(window);
-            } catch (error) {
-                console.error(`Unexpected error when deregistering: ${error}`);
-                throw new Error(`Unexpected error when deregistering: ${error}`);
-            }
-=======
-        // If the window is pending registration, remove it from the queue and return
-        const pendingIndex = this.pendingRegistrations.findIndex(w => w.name === target.name && w.uuid === target.uuid);
-        if (pendingIndex > -1) {
-            this.pendingRegistrations.splice(pendingIndex, 1);
->>>>>>> 755a49f6
-        } else {
-            const window: SnapWindow|undefined = this.getSnapWindow(target);
-
-            if (window) {
-                try {
-                    window.getWindow().leaveGroup();
-                    window.onClose.emit(window);
-                } catch (error) {
-                    console.error(`Unexpected error when deregistering: ${error}`);
-                    throw new Error(`Unexpected error when deregistering: ${error}`);
-                }
-            } else {
-                console.error(`Unable to deregister from Snap&Dock - no window is registered with identity "${target.uuid}/${target.name}"`);
-                throw new Error(`Unable to deregister from Snap&Dock - no window is registered with identity "${target.uuid}/${target.name}"`);
-            }
-        }
-    }
-
-    /**
-     * Explodes a group. All windows in the group are unlocked.
-     * @param targetWindow A window which is a member of the group to be exploded.
-     */
-    public explodeGroup(targetWindow: {uuid: string; name: string}): void {
-        // NOTE: Since there is currently not a schema to identify a group, this method
-        // accepts a window that is a member of the group. Once there is a way of uniquely
-        // identifying groups, this can be changed
-
-        // Get the group containing the targetWindow
-        const groups: ReadonlyArray<DesktopSnapGroup> = this.model.getSnapGroups();
-        const group: DesktopSnapGroup|undefined = groups.find((g) => {
-            return g.windows.findIndex(w => w.getIdentity().uuid === targetWindow.uuid && w.getIdentity().name === targetWindow.name) >= 0;
-        });
-
-        if (!group) {
-            console.error(`Unable to undock - no group found for window with identity "${targetWindow.uuid}/${targetWindow.name}"`);
-            throw new Error(`Unable to undock - no group found for window with identity "${targetWindow.uuid}/${targetWindow.name}"`);
-        }
-
-        try {
-            // Exploding only makes sense if there is more than one window in the group.
-            if (group && group.length > 1) {
-                const windows = group.windows;
-                // Determine the offset for each window before modifying and window state
-                const offsets: Point[] = [];
-                // group.center is recalculated on each call, so we assign it here once and use the value.
-                const groupCenter = group.center;
-                for (let i = 0; i < windows.length; i++) {
-                    const windowState = windows[i].getState();
-                    offsets[i] = PointUtils.scale(PointUtils.difference(groupCenter, windowState.center), EXPLODE_MOVE_SCALE);
-                }
-
-                for (let i = 0; i < windows.length; i++) {
-                    const window = windows[i];
-                    // Undock the windows, applying previously calculated offset
-                    window.setSnapGroup(new DesktopSnapGroup(), offsets[i]);
-                }
-            }
-        } catch (error) {
-            console.error(`Unexpected error when undocking group: ${error}`);
-            throw new Error(`Unexpected error when undocking group: ${error}`);
-        }
-    }
-
-<<<<<<< HEAD
-    private onWindowCreated(window: DesktopWindow): void {
-        window.onClose.add(this.onWindowClosed, this);
-    }
-
-    private onWindowDestroyed(window: DesktopWindow): void {
-        window.onClose.remove(this.onWindowClosed, this);
-=======
-    private registerWindow(uuid: string, name: string): void {
-        const newOFWindow: fin.OpenFinWindow = fin.desktop.Window.wrap(uuid, name);
-
-        // Check that the service does not already have a matching window
-        const existingSnapWindow = this.getSnapWindow(newOFWindow);
-
-        // The runtime will not allow multiple windows with the same uuid/name, so if we recieve a
-        // window-created event for a registered window, it implies that our internal state is stale
-        // and should be updated accordingly.
-        if (existingSnapWindow) {
-            existingSnapWindow.onClose.emit(existingSnapWindow);
-        }
-
-        // In either case, we will add the new window to the service.
-        this.addWindow(newOFWindow).then((win: SnapWindow|null) => {
-            if (win !== null) {
-                console.log('Registered window: ' + win.getId());
-            }
-        });
-    }
-
-    private addWindow(window: fin.OpenFinWindow): Promise<SnapWindow|null> {
-        // Set the window as pending registration  (Fix for race condition between register/deregister)
-        this.pendingRegistrations.push(window);
-        return SnapWindow.getWindowState(window).then<SnapWindow|null>((state: WindowState): SnapWindow|null => {
-            if (!this.pendingRegistrations.some(w => w.name === window.name && w.uuid === window.uuid)) {
-                // If pendingRegistrations does not contain the window, then deregister has been called on it
-                // and we should do nothing.
-                return null;
-            } else {
-                const group: SnapGroup = this.addGroup();
-                const snapWindow: SnapWindow = new SnapWindow(group, window, state);
-
-                snapWindow.onClose.add(this.onWindowClosed, this);
-                this.windows.push(snapWindow);
-
-                window.addEventListener('group-changed', this.onWindowGroupChanged.bind(this));
-
-                // Remove the window from pendingRegitrations
-                const pendingIndex = this.pendingRegistrations.findIndex(w => w.name === window.name && w.uuid === window.uuid);
-                this.pendingRegistrations.splice(pendingIndex, 1);
-
-                return snapWindow;
-            }
-        });
->>>>>>> 755a49f6
-    }
-
-    private onSnapGroupCreated(group: DesktopSnapGroup): void {
-        group.onModified.add(this.validateGroup, this);
-        group.onTransform.add(this.snapGroup, this);
-        group.onCommit.add(this.applySnapTarget, this);
-        group.onWindowRemoved.add(this.onWindowRemovedFromGroup, this);
-        group.onWindowAdded.add(this.sendWindowAddedMessage, this);
-    }
-
-    private onSnapGroupDestroyed(group: DesktopSnapGroup): void {
-        group.onModified.remove(this.validateGroup, this);
-        group.onTransform.remove(this.snapGroup, this);
-        group.onCommit.remove(this.applySnapTarget, this);
-        group.onWindowRemoved.remove(this.onWindowRemovedFromGroup, this);
-        group.onWindowAdded.remove(this.sendWindowAddedMessage, this);
-    }
-
-    private onWindowClosed(snapWindow: DesktopWindow): void {
-        // NOTE: At this point, snapWindow will belong to a group.
-        // SnapGroup also listens to 'onClose' of each of it's windows, and will remove the window from itself.
-        snapWindow.onClose.remove(this.onWindowClosed, this);
-
-        this.validateGroup(snapWindow.getSnapGroup(), snapWindow);
-    }
-
-    private onWindowRemovedFromGroup(group: DesktopSnapGroup, window: DesktopWindow): void {
-        // if (group.length === 0) {
-        //     // Empty groups are not allowed
-        //     this.removeGroup(group);
-        // }
-        // Raise event to client
-        this.sendWindowRemovedMessage(group, window);
-
-        this.validateGroup(group, window);
-    }
-
-    private sendWindowAddedMessage(group: DesktopSnapGroup, window: DesktopWindow) {
-        const identity = window.getIdentity();
-        console.log('Window with identity', identity, 'added to group', group);
-        this.onWindowAdded.emit(group, window);
-    }
-
-    private sendWindowRemovedMessage(group: DesktopSnapGroup, window: DesktopWindow) {
-        const identity = window.getIdentity();
-        console.log('Window with identity', identity, 'removed from group', group);
-        this.onWindowRemoved.emit(group, window);
-    }
-
-    private validateGroup(group: DesktopSnapGroup, modifiedWindow: DesktopWindow): void {
-        // Ensure 'group' is still a valid, contiguous group.
-        // NOTE: 'modifiedWindow' may no longer exist (if validation is being performed because a window was closed)
-
-        // TODO (SERVICE-130)
-    }
-
-    private snapGroup(activeGroup: DesktopSnapGroup, type: Mask<eTransformType>): void {
-        const groups: DesktopSnapGroup[] = this.model.getSnapGroups() as DesktopSnapGroup[];  // TODO: Make read-only?
-        const snapTarget: SnapTarget|null = this.resolver.getSnapTarget(groups, activeGroup);
-
-        this.view.update(activeGroup, snapTarget);
-    }
-
-    private applySnapTarget(activeGroup: DesktopSnapGroup): void {
-        const groups: DesktopSnapGroup[] = this.model.getSnapGroups() as DesktopSnapGroup[];  // TODO: Make read-only?
-        const snapTarget: SnapTarget|null = this.resolver.getSnapTarget(groups, activeGroup);
-
-        if (snapTarget && snapTarget.validity === eSnapValidity.VALID) {  // SNAP WINDOWS
-            // Reset view (do this before moving windows out of active group, to ensure opacities are reset)
-            // this.view.update(null, null);
-
-            // Move all windows in activeGroup to snapTarget.group
-            activeGroup.windows.forEach((window: Snappable) => {
-                if (window === snapTarget.activeWindow && snapTarget.halfSize) {
-                    window.setSnapGroup(snapTarget.group, snapTarget.snapOffset, snapTarget.halfSize);
-                } else {
-                    window.setSnapGroup(snapTarget.group, snapTarget.snapOffset);
-                }
-            });
-
-            // The active group should now have been removed (since it is empty)
-            if (groups.indexOf(activeGroup) >= 0) {
-                console.warn(
-                    'Expected group to have been removed, but still exists (' + activeGroup.id + ': ' + activeGroup.windows.map(w => w.getId()).join() + ')');
-            }
-        } else if (activeGroup.length === 1 && !activeGroup.windows[0].getTabGroup()) {  // TAB WINDOWS
-            // If a single untabbed window is being dragged, it is possible to create a tabset
-            const activeWindow: DesktopWindow = activeGroup.windows[0] as DesktopWindow;
-            const activeIdentity: WindowIdentity = activeWindow.getIdentity();
-            const activeState = activeGroup.windows[0].getState();
-
-            // Ignore if we are dragging around a tabset
-            if (activeWindow instanceof DesktopWindow) {
-                const windowUnderPoint: DesktopWindow|null = this.model.getWindowAt(activeState.center.x, activeState.center.y, activeIdentity);
-                const appConfigMgr: ApplicationConfigManager = TabService.INSTANCE.applicationConfigManager;
-
-                // There is a window under our drop point
-                if (windowUnderPoint) {
-                    if (appConfigMgr.compareConfigBetweenApplications(windowUnderPoint.getIdentity().uuid, activeIdentity.uuid)) {
-                        const existingTabSet: DesktopTabGroup|null = windowUnderPoint.getTabGroup();
-
-                        if (existingTabSet) {
-                            // Add to existing tab group
-                            existingTabSet.addTab(activeWindow);
-                        } else if (windowUnderPoint instanceof DesktopWindow) {
-                            // If not a tab group then create a group with the 2 tabs.
-                            TabService.INSTANCE.createTabGroupWithTabs([windowUnderPoint.getIdentity(), activeIdentity]);
-                        }
-                    }
-                }
-            }
-        }
-
-        // Reset view
-        this.view.update(null, null);
-    }
-
-    private calculateUndockMoveDirection(window: DesktopWindow): Point {
-        const group = window.getSnapGroup();
-        const totalOffset: Point = {x: 0, y: 0};
-        for (const groupedWindow of group.windows) {
-            // Exclude window being unsnapped
-            if (groupedWindow !== window) {
-                const distance: MeasureResult = RectUtils.distance(window.getState(), groupedWindow.getState());
-                if (distance.minAbs === 0 && distance.min < 0) {
-                    // The x and y at the end are intentionally swapped. This makes sure that each adjoining window will only cause a move on a single axis.
-                    totalOffset.x = totalOffset.x + Math.sign((window.getState().center.x - groupedWindow.getState().center.x) * Math.abs(distance.y));
-                    totalOffset.y = totalOffset.y + Math.sign((window.getState().center.y - groupedWindow.getState().center.y) * Math.abs(distance.x));
-                }
-            }
-        }
-        return totalOffset;
-    }
-}
+import {DesktopModel} from '../model/DesktopModel';
+import {DesktopSnapGroup, Snappable} from '../model/DesktopSnapGroup';
+import {DesktopTabGroup} from '../model/DesktopTabGroup';
+import {DesktopWindow, eTransformType, Mask, WindowIdentity} from '../model/DesktopWindow';
+import {Signal2} from '../Signal';
+import {ApplicationConfigManager} from '../tabbing/components/ApplicationConfigManager';
+import {TabService} from '../tabbing/TabService';
+
+import {eSnapValidity, Resolver, SnapTarget} from './Resolver';
+import {SnapView} from './SnapView';
+import {Point, PointUtils} from './utils/PointUtils';
+import {MeasureResult, RectUtils} from './utils/RectUtils';
+
+// Defines the distance windows will be moved when undocked.
+const UNDOCK_MOVE_DISTANCE = 30;
+
+// Scaling factor for explosion spread.
+const EXPLODE_MOVE_SCALE = 0.1;
+
+/**
+ * For passing state between service and view.
+ *
+ * May not be necessary. This is still WIP/TBD.
+ */
+export interface SnapState {
+    /**
+     * The group currently being dragged by the user.
+     *
+     * Only set when user is actually dragging a window, otherwise null. When this is null, other values within this
+     * interface do not apply.
+     */
+    activeGroup: DesktopWindow|null;
+
+    /**
+     * The current candidate for the snapping action. The group to which 'activeGroup' will be snapped to if the user
+     * releases the window right now.
+     *
+     * Will be null when there is no valid snap target.
+     */
+    target: SnapTarget|null;
+}
+
+export class SnapService {
+    private model: DesktopModel;
+
+    private resolver: Resolver;
+    private view: SnapView;
+
+    private pendingRegistrations: WindowIdentity[] = [];
+
+    /**
+     * A window has been added to a group.
+     *
+     * Signal will be fired AFTER all state updates.
+     *
+     * Arguments: (group: SnapGroup, window: SnapWindow)
+     */
+    public readonly onWindowAdded: Signal2<DesktopSnapGroup, DesktopWindow> = new Signal2();
+
+    /**
+     * A window has been removed from a group.
+     *
+     * Signal will be fired AFTER all state updates.
+     *
+     * Arguments: (group: SnapGroup, window: SnapWindow)
+     */
+    public readonly onWindowRemoved: Signal2<DesktopSnapGroup, DesktopWindow> = new Signal2();
+
+    constructor(model: DesktopModel) {
+        this.model = model;
+        this.resolver = new Resolver();
+        this.view = new SnapView();
+
+        // Register lifecycle listeners
+        DesktopWindow.onCreated.add(this.onWindowCreated, this);
+        DesktopWindow.onDestroyed.add(this.onWindowDestroyed, this);
+        DesktopSnapGroup.onCreated.add(this.onSnapGroupCreated, this);
+        DesktopSnapGroup.onDestroyed.add(this.onSnapGroupDestroyed, this);
+
+        // Register global undock hotkey listener
+        fin.GlobalHotkey
+            .register(
+                'CommandOrControl+Shift+U',
+                () => {
+                    fin.desktop.System.getFocusedWindow().then(focusedWindow => {
+                        if (focusedWindow !== null && this.model.getWindow(focusedWindow)) {
+                            console.log('Global hotkey invoked on window', focusedWindow);
+                            this.undock(focusedWindow);
+                        }
+                    });
+                })
+            .catch(console.error);
+    }
+
+    public undock(target: {uuid: string; name: string}): void {
+        const window: DesktopWindow|null = this.model.getWindow(target);
+
+        if (window) {
+            try {
+                // Calculate undock offset
+                const offset = this.calculateUndockMoveDirection(window);
+
+                if (offset.x || offset.y) {
+                    offset.x = Math.sign(offset.x) * UNDOCK_MOVE_DISTANCE;
+                    offset.y = Math.sign(offset.y) * UNDOCK_MOVE_DISTANCE;
+                } else {
+                    offset.x = offset.y = UNDOCK_MOVE_DISTANCE;
+                }
+
+                // Move window to it's own group, whilst applying offset
+                window.setSnapGroup(new DesktopSnapGroup(), offset);
+            } catch (error) {
+                console.error(`Unexpected error when undocking window: ${error}`);
+                throw new Error(`Unexpected error when undocking window: ${error}`);
+            }
+
+        } else {
+            console.error(`Unable to undock - no window found with identity "${target.uuid}/${target.name}"`);
+            throw new Error(`Unable to undock - no window found with identity "${target.uuid}/${target.name}"`);
+        }
+    }
+
+    /**
+     * Explodes a group. All windows in the group are unlocked.
+     * @param targetWindow A window which is a member of the group to be exploded.
+     */
+    public explodeGroup(targetWindow: {uuid: string; name: string}): void {
+        // NOTE: Since there is currently not a schema to identify a group, this method
+        // accepts a window that is a member of the group. Once there is a way of uniquely
+        // identifying groups, this can be changed
+
+        // Get the group containing the targetWindow
+        const groups: ReadonlyArray<DesktopSnapGroup> = this.model.getSnapGroups();
+        const group: DesktopSnapGroup|undefined = groups.find((g) => {
+            return g.windows.findIndex(w => w.getIdentity().uuid === targetWindow.uuid && w.getIdentity().name === targetWindow.name) >= 0;
+        });
+
+        if (!group) {
+            console.error(`Unable to undock - no group found for window with identity "${targetWindow.uuid}/${targetWindow.name}"`);
+            throw new Error(`Unable to undock - no group found for window with identity "${targetWindow.uuid}/${targetWindow.name}"`);
+        }
+
+        try {
+            // Exploding only makes sense if there is more than one window in the group.
+            if (group && group.length > 1) {
+                const windows = group.windows;
+                // Determine the offset for each window before modifying and window state
+                const offsets: Point[] = [];
+                // group.center is recalculated on each call, so we assign it here once and use the value.
+                const groupCenter = group.center;
+                for (let i = 0; i < windows.length; i++) {
+                    const windowState = windows[i].getState();
+                    offsets[i] = PointUtils.scale(PointUtils.difference(groupCenter, windowState.center), EXPLODE_MOVE_SCALE);
+                }
+
+                for (let i = 0; i < windows.length; i++) {
+                    const window = windows[i];
+                    // Undock the windows, applying previously calculated offset
+                    window.setSnapGroup(new DesktopSnapGroup(), offsets[i]);
+                }
+            }
+        } catch (error) {
+            console.error(`Unexpected error when undocking group: ${error}`);
+            throw new Error(`Unexpected error when undocking group: ${error}`);
+        }
+    }
+
+    private onWindowCreated(window: DesktopWindow): void {
+        window.onClose.add(this.onWindowClosed, this);
+    }
+
+    private onWindowDestroyed(window: DesktopWindow): void {
+        window.onClose.remove(this.onWindowClosed, this);
+    }
+
+    private onSnapGroupCreated(group: DesktopSnapGroup): void {
+        group.onModified.add(this.validateGroup, this);
+        group.onTransform.add(this.snapGroup, this);
+        group.onCommit.add(this.applySnapTarget, this);
+        group.onWindowRemoved.add(this.onWindowRemovedFromGroup, this);
+        group.onWindowAdded.add(this.sendWindowAddedMessage, this);
+    }
+
+    private onSnapGroupDestroyed(group: DesktopSnapGroup): void {
+        group.onModified.remove(this.validateGroup, this);
+        group.onTransform.remove(this.snapGroup, this);
+        group.onCommit.remove(this.applySnapTarget, this);
+        group.onWindowRemoved.remove(this.onWindowRemovedFromGroup, this);
+        group.onWindowAdded.remove(this.sendWindowAddedMessage, this);
+    }
+
+    private onWindowClosed(snapWindow: DesktopWindow): void {
+        // NOTE: At this point, snapWindow will belong to a group.
+        // SnapGroup also listens to 'onClose' of each of it's windows, and will remove the window from itself.
+        snapWindow.onClose.remove(this.onWindowClosed, this);
+
+        this.validateGroup(snapWindow.getSnapGroup(), snapWindow);
+    }
+
+    private onWindowRemovedFromGroup(group: DesktopSnapGroup, window: DesktopWindow): void {
+        // if (group.length === 0) {
+        //     // Empty groups are not allowed
+        //     this.removeGroup(group);
+        // }
+        // Raise event to client
+        this.sendWindowRemovedMessage(group, window);
+
+        this.validateGroup(group, window);
+    }
+
+    private sendWindowAddedMessage(group: DesktopSnapGroup, window: DesktopWindow) {
+        const identity = window.getIdentity();
+        console.log('Window with identity', identity, 'added to group', group);
+        this.onWindowAdded.emit(group, window);
+    }
+
+    private sendWindowRemovedMessage(group: DesktopSnapGroup, window: DesktopWindow) {
+        const identity = window.getIdentity();
+        console.log('Window with identity', identity, 'removed from group', group);
+        this.onWindowRemoved.emit(group, window);
+    }
+
+    private validateGroup(group: DesktopSnapGroup, modifiedWindow: DesktopWindow): void {
+        // Ensure 'group' is still a valid, contiguous group.
+        // NOTE: 'modifiedWindow' may no longer exist (if validation is being performed because a window was closed)
+
+        // TODO (SERVICE-130)
+    }
+
+    private snapGroup(activeGroup: DesktopSnapGroup, type: Mask<eTransformType>): void {
+        const groups: DesktopSnapGroup[] = this.model.getSnapGroups() as DesktopSnapGroup[];  // TODO: Make read-only?
+        const snapTarget: SnapTarget|null = this.resolver.getSnapTarget(groups, activeGroup);
+
+        this.view.update(activeGroup, snapTarget);
+    }
+
+    private applySnapTarget(activeGroup: DesktopSnapGroup): void {
+        const groups: DesktopSnapGroup[] = this.model.getSnapGroups() as DesktopSnapGroup[];  // TODO: Make read-only?
+        const snapTarget: SnapTarget|null = this.resolver.getSnapTarget(groups, activeGroup);
+
+        if (snapTarget && snapTarget.validity === eSnapValidity.VALID) {  // SNAP WINDOWS
+            // Reset view (do this before moving windows out of active group, to ensure opacities are reset)
+            // this.view.update(null, null);
+
+            // Move all windows in activeGroup to snapTarget.group
+            activeGroup.windows.forEach((window: Snappable) => {
+                if (window === snapTarget.activeWindow && snapTarget.halfSize) {
+                    window.setSnapGroup(snapTarget.group, snapTarget.snapOffset, snapTarget.halfSize);
+                } else {
+                    window.setSnapGroup(snapTarget.group, snapTarget.snapOffset);
+                }
+            });
+
+            // The active group should now have been removed (since it is empty)
+            if (groups.indexOf(activeGroup) >= 0) {
+                console.warn(
+                    'Expected group to have been removed, but still exists (' + activeGroup.id + ': ' + activeGroup.windows.map(w => w.getId()).join() + ')');
+            }
+        } else if (activeGroup.length === 1 && !activeGroup.windows[0].getTabGroup()) {  // TAB WINDOWS
+            // If a single untabbed window is being dragged, it is possible to create a tabset
+            const activeWindow: DesktopWindow = activeGroup.windows[0] as DesktopWindow;
+            const activeIdentity: WindowIdentity = activeWindow.getIdentity();
+            const activeState = activeGroup.windows[0].getState();
+
+            // Ignore if we are dragging around a tabset
+            if (activeWindow instanceof DesktopWindow) {
+                const windowUnderPoint: DesktopWindow|null = this.model.getWindowAt(activeState.center.x, activeState.center.y, activeIdentity);
+                const appConfigMgr: ApplicationConfigManager = TabService.INSTANCE.applicationConfigManager;
+
+                // There is a window under our drop point
+                if (windowUnderPoint) {
+                    if (appConfigMgr.compareConfigBetweenApplications(windowUnderPoint.getIdentity().uuid, activeIdentity.uuid)) {
+                        const existingTabSet: DesktopTabGroup|null = windowUnderPoint.getTabGroup();
+
+                        if (existingTabSet) {
+                            // Add to existing tab group
+                            existingTabSet.addTab(activeWindow);
+                        } else if (windowUnderPoint instanceof DesktopWindow) {
+                            // If not a tab group then create a group with the 2 tabs.
+                            TabService.INSTANCE.createTabGroupWithTabs([windowUnderPoint.getIdentity(), activeIdentity]);
+                        }
+                    }
+                }
+            }
+        }
+
+        // Reset view
+        this.view.update(null, null);
+    }
+
+    private calculateUndockMoveDirection(window: DesktopWindow): Point {
+        const group = window.getSnapGroup();
+        const totalOffset: Point = {x: 0, y: 0};
+        for (const groupedWindow of group.windows) {
+            // Exclude window being unsnapped
+            if (groupedWindow !== window) {
+                const distance: MeasureResult = RectUtils.distance(window.getState(), groupedWindow.getState());
+                if (distance.minAbs === 0 && distance.min < 0) {
+                    // The x and y at the end are intentionally swapped. This makes sure that each adjoining window will only cause a move on a single axis.
+                    totalOffset.x = totalOffset.x + Math.sign((window.getState().center.x - groupedWindow.getState().center.x) * Math.abs(distance.y));
+                    totalOffset.y = totalOffset.y + Math.sign((window.getState().center.y - groupedWindow.getState().center.y) * Math.abs(distance.x));
+                }
+            }
+        }
+        return totalOffset;
+    }
+}