import {DesktopModel} from '../model/DesktopModel';
import {DesktopSnapGroup, Snappable} from '../model/DesktopSnapGroup';
import {DesktopWindow, eTransformType, Mask, WindowIdentity} from '../model/DesktopWindow';
import {Target} from '../WindowHandler';

import {EXPLODE_MOVE_SCALE, MIN_OVERLAP, UNDOCK_MOVE_DISTANCE} from './Config';
<<<<<<< HEAD
import {eSnapValidity, Resolver, SnapTarget} from './Resolver';
import {SnapView} from './SnapView';
import {Debounced} from './utils/Debounced';
=======
import {Resolver, SnapTarget} from './Resolver';
>>>>>>> e3a1f949
import {Point, PointUtils} from './utils/PointUtils';
import {MeasureResult, RectUtils} from './utils/RectUtils';

/**
 * For passing state between service and view.
 *
 * May not be necessary. This is still WIP/TBD.
 */
export interface SnapState {
    /**
     * The group currently being dragged by the user.
     *
     * Only set when user is actually dragging a window, otherwise null. When this is null, other values within this
     * interface do not apply.
     */
    activeGroup: DesktopWindow|null;

    /**
     * The current candidate for the snapping action. The group to which 'activeGroup' will be snapped to if the user
     * releases the window right now.
     *
     * Will be null when there is no valid snap target.
     */
    target: Target|null;
}

export class SnapService {
    /**
     * Any windows less than this distance apart will be considered as touching for the purposes of the validateGroup
     *
     * This is a workaround for runtime issues due to be fixed in v37.
     */
    private static VALIDATE_GROUP_DISTANCE = 14;

    private resolver: Resolver;

    /**
     * Flag to disable / enable docking.
     */
    public disableDockingOperations = false;

    private model: DesktopModel;

<<<<<<< HEAD
    private resolver: Resolver;
    private view: SnapView;

    private validateGroups: Debounced<(group: DesktopSnapGroup) => void, SnapService, [DesktopSnapGroup]>;

    constructor(model: DesktopModel) {
        this.model = model;
        this.resolver = new Resolver();
        this.view = new SnapView();
        this.validateGroups = new Debounced(this.validateGroupInternal, this);
=======
    constructor(model: DesktopModel) {
        this.model = model;
        this.resolver = new Resolver();
>>>>>>> e3a1f949

        // Register lifecycle listeners
        DesktopSnapGroup.onCreated.add(this.onSnapGroupCreated, this);
        DesktopSnapGroup.onDestroyed.add(this.onSnapGroupDestroyed, this);

        // Register global undock hotkey listener
        fin.GlobalHotkey
            .register(
                'CommandOrControl+Shift+U',
                () => {
                    fin.desktop.System.getFocusedWindow(focusedWindow => {
                        if (focusedWindow !== null && model.getWindow(focusedWindow)) {
                            console.log('Global hotkey invoked on window', focusedWindow);
                            this.undock(focusedWindow);
                        }
                    });
                })
            .catch(console.error);
    }

    public async undock(target: WindowIdentity): Promise<void> {
        const window: DesktopWindow|null = this.model.getWindow(target);

        // Do nothing for tabbed windows until tab/snap is properly integrated
        if (window && window.getSnapGroup().snappables.length > 1) {
            const snappable: Snappable = window.getTabGroup() || window;

            try {
                // Calculate undock offset
                const offset = this.calculateUndockMoveDirection(snappable);

                if (offset.x || offset.y) {
                    offset.x = Math.sign(offset.x) * UNDOCK_MOVE_DISTANCE;
                    offset.y = Math.sign(offset.y) * UNDOCK_MOVE_DISTANCE;
                } else {
                    offset.x = offset.y = UNDOCK_MOVE_DISTANCE;
                }

                // Move window to it's own group, whilst applying offset
                const group = new DesktopSnapGroup();
                await snappable.setSnapGroup(group);
                await snappable.applyOffset(offset, snappable.getState().halfSize);
            } catch (error) {
                console.error(`Unexpected error when undocking window: ${error}`);
                throw new Error(`Unexpected error when undocking window: ${error}`);
            }
        } else if (!window) {
            console.error(`Unable to undock - no window found with identity "${target.uuid}/${target.name}"`);
            throw new Error(`Unable to undock - no window found with identity "${target.uuid}/${target.name}"`);
        }
    }

    /**
     * Explodes a group. All windows in the group are unlocked.
     * @param target A window which is a member of the group to be exploded.
     */
    public async explodeGroup(target: WindowIdentity): Promise<void> {
        // NOTE: Since there is currently not a schema to identify a group, this method
        // accepts a window that is a member of the group. Once there is a way of uniquely
        // identifying groups, this can be changed

        // Get the group containing the targetWindow
        const window = this.model.getWindow(target);
        const group = window && window.getSnapGroup();

        if (!group) {
            console.error(`Unable to undock - no group found for window with identity "${target.uuid}/${target.name}"`);
            throw new Error(`Unable to undock - no group found for window with identity "${target.uuid}/${target.name}"`);
        }

        try {
            // Exploding only makes sense if there is more than one window in the group.
            const snappables = group.snappables;
            if (snappables.length > 1) {
                // group.center is recalculated on each call, so we assign it here once and use the value.
                const groupCenter = group.center;

                await Promise.all(snappables.map((snappable: Snappable) => {
                    return snappable.setSnapGroup(new DesktopSnapGroup());
                }));

                await Promise.all(snappables.map((snappable: Snappable) => {
                    // Determine the offset for each window before modifying and window state
                    const offset = PointUtils.scale(PointUtils.difference(groupCenter, snappable.getState().center), EXPLODE_MOVE_SCALE);

                    // Detach snappable from it's previous group, and apply the calculated offset
                    return snappable.applyOffset(offset, snappable.getState().halfSize);
                }));
            }
        } catch (error) {
            console.error(`Unexpected error when undocking group: ${error}`);
            throw new Error(`Unexpected error when undocking group: ${error}`);
        }
    }

    private onSnapGroupCreated(group: DesktopSnapGroup): void {
        group.onModified.add(this.validateGroup, this);
    }

    private onSnapGroupDestroyed(group: DesktopSnapGroup): void {
        group.onModified.remove(this.validateGroup, this);
    }

    private validateGroup(group: DesktopSnapGroup, modifiedWindow: DesktopWindow): void {
        if (group.windows.includes(modifiedWindow)) {
            // If a validate is already scheduled, postpone it. But no need to trigger a validation.
            this.validateGroups.postpone();
        } else {
            // Window has been removed from group, definitely need to validate.
            this.validateGroups.call(group);
        }
    }

    private validateGroupInternal(group: DesktopSnapGroup): void {
        // Ensure 'group' is still a valid, contiguous group.
        // NOTE: 'modifiedWindow' may no longer exist (if validation is being performed because a window was closed)
        const contiguousWindowSets = this.getContiguousWindows(group.snappables);
        if (contiguousWindowSets.length > 1) {                             // Group is disjointed. Need to split.
            for (const windowsToGroup of contiguousWindowSets.slice(1)) {  // Leave first set as-is. Move others into own groups.
                const newGroup = new DesktopSnapGroup();
                for (const windowToGroup of windowsToGroup) {
                    windowToGroup.setSnapGroup(newGroup);
                }
            }
        }
    }

<<<<<<< HEAD
    private snapGroup(activeGroup: DesktopSnapGroup, type: Mask<eTransformType>): void {
        const groups: ReadonlyArray<DesktopSnapGroup> = this.model.getSnapGroups();
        const snapTarget: SnapTarget|null = this.resolver.getSnapTarget(groups, activeGroup);

        this.validateGroups.postpone();
        this.view.update(activeGroup, snapTarget);
    }

    private async applySnapTarget(activeGroup: DesktopSnapGroup): Promise<void> {
        const groups: ReadonlyArray<DesktopSnapGroup> = this.model.getSnapGroups();
        const snapTarget: SnapTarget|null = this.resolver.getSnapTarget(groups, activeGroup);

        if (snapTarget && snapTarget.validity === eSnapValidity.VALID) {  // SNAP WINDOWS
            if (activeGroup.snappables.length > 1) {
                throw new Error('Cannot snap two groups together');
            }

            // Snap all windows in activeGroup to snapTarget.group
            await snapTarget.activeWindow.applyOffset(snapTarget.snapOffset, snapTarget.halfSize!);

            if (!this.disableDockingOperations) {
                // Dock all windows in activeGroup to snapTarget.group
                await snapTarget.activeWindow.setSnapGroup(snapTarget.group);
=======
    public getTarget(activeGroup: DesktopSnapGroup): SnapTarget|null {
        return this.resolver.getSnapTarget(this.model.getSnapGroups(), activeGroup);
    }

    public applySnapTarget(snapTarget: SnapTarget): void {
        if (snapTarget && snapTarget.valid) {  // SNAP WINDOWS
            const activeGroup = snapTarget.activeWindow.getSnapGroup();

            if (this.disableDockingOperations) {
                activeGroup.windows.forEach((window: Snappable) => {
                    if (window === snapTarget.activeWindow && snapTarget.halfSize) {
                        window.snapToGroup(snapTarget.group, snapTarget.offset, snapTarget.halfSize);
                    } else {
                        window.snapToGroup(snapTarget.group, snapTarget.offset);
                    }
                });
            } else {
                activeGroup.windows.forEach((window: Snappable) => {  // Move all windows in activeGroup to snapTarget.group
                    if (window === snapTarget.activeWindow && snapTarget.halfSize) {
                        window.dockToGroup(snapTarget.group, snapTarget.offset, snapTarget.halfSize);
                    } else {
                        window.dockToGroup(snapTarget.group, snapTarget.offset);
                    }
                });
>>>>>>> e3a1f949

                // The active group should now have been removed (since it is empty)
                if (this.model.getSnapGroups().indexOf(activeGroup) >= 0) {
                    console.warn(
                        `Expected group to have been removed, but still exists (${activeGroup.id}: ${activeGroup.windows.map(w => w.getId()).join()})`);
                }
            }
<<<<<<< HEAD
        } else if (activeGroup.length === 1 && !activeGroup.windows[0].getTabGroup()) {  // TAB WINDOWS
            // Check if we can add this window to a (new or existing) tab group
            const activeWindow: DesktopWindow = activeGroup.windows[0] as DesktopWindow;
            await tabService.tabDroppedWindow(activeWindow);
        }

        // Reset view
        this.view.update(null, null);
        this.validateGroups.call(activeGroup);
=======
        }
>>>>>>> e3a1f949
    }

    private calculateUndockMoveDirection(window: Snappable): Point {
        const group = window.getSnapGroup();
        const totalOffset: Point = {x: 0, y: 0};
        for (const groupedWindow of group.snappables) {
            // Exclude window being unsnapped
            if (groupedWindow !== window) {
                const distance: MeasureResult = RectUtils.distance(window.getState(), groupedWindow.getState());
                if (distance.minAbs === 0 && distance.min < 0) {
                    // The x and y at the end are intentionally swapped. This makes sure that each adjoining window will only cause a move on a single axis.
                    totalOffset.x = totalOffset.x + Math.sign((window.getState().center.x - groupedWindow.getState().center.x) * Math.abs(distance.y));
                    totalOffset.y = totalOffset.y + Math.sign((window.getState().center.y - groupedWindow.getState().center.y) * Math.abs(distance.x));
                }
            }
        }
        return totalOffset;
    }

    private getContiguousWindows(windows: Snappable[]): Snappable[][] {
        const adjacencyList: Snappable[][] = new Array<Snappable[]>(windows.length);

        // Build adjacency list
        for (let i = 0; i < windows.length; i++) {
            adjacencyList[i] = [];
            for (let j = 0; j < windows.length; j++) {
                if (i !== j && isAdjacent(windows[i], windows[j])) {
                    adjacencyList[i].push(windows[j]);
                }
            }
        }

        // Find all contiguous sets
        const contiguousSets: Snappable[][] = [];
        const unvisited: Snappable[] = windows.slice();

        while (unvisited.length > 0) {
            const visited: Snappable[] = [];
            dfs(unvisited[0], visited);
            contiguousSets.push(visited);
        }

        return contiguousSets;

        function dfs(startWindow: Snappable, visited: Snappable[]) {
            const startIndex = windows.indexOf(startWindow);
            if (visited.includes(startWindow)) {
                return;
            }
            visited.push(startWindow);
            unvisited.splice(unvisited.indexOf(startWindow), 1);
            for (let i = 0; i < adjacencyList[startIndex].length; i++) {
                dfs(adjacencyList[startIndex][i], visited);
            }
        }

        function isAdjacent(win1: Snappable, win2: Snappable) {
            const distance = RectUtils.distance(win1.getState(), win2.getState());
            if (win1.getTabGroup() && win1.getTabGroup() === win2.getTabGroup()) {
                // Special handling for tab groups. When validating, all windows in a tabgroup are
                // assumed to be adjacent to avoid weirdness with hidden windows.
                return true;
            } else if (win1.getState().hidden || win2.getState().hidden) {
                // If a window is not visible it cannot be adjacent to anything. This also allows us
                // to avoid the questionable position tracking for hidden windows.
                return false;
            } else if (distance.border(SnapService.VALIDATE_GROUP_DISTANCE) && Math.abs(distance.maxAbs) > MIN_OVERLAP) {
                // The overlap check ensures that only valid snap configurations are counted
                return true;
            }
            return false;
        }
    }
}
<|MERGE_RESOLUTION|>--- conflicted
+++ resolved
@@ -1,343 +1,292 @@
-import {DesktopModel} from '../model/DesktopModel';
-import {DesktopSnapGroup, Snappable} from '../model/DesktopSnapGroup';
-import {DesktopWindow, eTransformType, Mask, WindowIdentity} from '../model/DesktopWindow';
-import {Target} from '../WindowHandler';
-
-import {EXPLODE_MOVE_SCALE, MIN_OVERLAP, UNDOCK_MOVE_DISTANCE} from './Config';
-<<<<<<< HEAD
-import {eSnapValidity, Resolver, SnapTarget} from './Resolver';
-import {SnapView} from './SnapView';
-import {Debounced} from './utils/Debounced';
-=======
-import {Resolver, SnapTarget} from './Resolver';
->>>>>>> e3a1f949
-import {Point, PointUtils} from './utils/PointUtils';
-import {MeasureResult, RectUtils} from './utils/RectUtils';
-
-/**
- * For passing state between service and view.
- *
- * May not be necessary. This is still WIP/TBD.
- */
-export interface SnapState {
-    /**
-     * The group currently being dragged by the user.
-     *
-     * Only set when user is actually dragging a window, otherwise null. When this is null, other values within this
-     * interface do not apply.
-     */
-    activeGroup: DesktopWindow|null;
-
-    /**
-     * The current candidate for the snapping action. The group to which 'activeGroup' will be snapped to if the user
-     * releases the window right now.
-     *
-     * Will be null when there is no valid snap target.
-     */
-    target: Target|null;
-}
-
-export class SnapService {
-    /**
-     * Any windows less than this distance apart will be considered as touching for the purposes of the validateGroup
-     *
-     * This is a workaround for runtime issues due to be fixed in v37.
-     */
-    private static VALIDATE_GROUP_DISTANCE = 14;
-
-    private resolver: Resolver;
-
-    /**
-     * Flag to disable / enable docking.
-     */
-    public disableDockingOperations = false;
-
-    private model: DesktopModel;
-
-<<<<<<< HEAD
-    private resolver: Resolver;
-    private view: SnapView;
-
-    private validateGroups: Debounced<(group: DesktopSnapGroup) => void, SnapService, [DesktopSnapGroup]>;
-
-    constructor(model: DesktopModel) {
-        this.model = model;
-        this.resolver = new Resolver();
-        this.view = new SnapView();
-        this.validateGroups = new Debounced(this.validateGroupInternal, this);
-=======
-    constructor(model: DesktopModel) {
-        this.model = model;
-        this.resolver = new Resolver();
->>>>>>> e3a1f949
-
-        // Register lifecycle listeners
-        DesktopSnapGroup.onCreated.add(this.onSnapGroupCreated, this);
-        DesktopSnapGroup.onDestroyed.add(this.onSnapGroupDestroyed, this);
-
-        // Register global undock hotkey listener
-        fin.GlobalHotkey
-            .register(
-                'CommandOrControl+Shift+U',
-                () => {
-                    fin.desktop.System.getFocusedWindow(focusedWindow => {
-                        if (focusedWindow !== null && model.getWindow(focusedWindow)) {
-                            console.log('Global hotkey invoked on window', focusedWindow);
-                            this.undock(focusedWindow);
-                        }
-                    });
-                })
-            .catch(console.error);
-    }
-
-    public async undock(target: WindowIdentity): Promise<void> {
-        const window: DesktopWindow|null = this.model.getWindow(target);
-
-        // Do nothing for tabbed windows until tab/snap is properly integrated
-        if (window && window.getSnapGroup().snappables.length > 1) {
-            const snappable: Snappable = window.getTabGroup() || window;
-
-            try {
-                // Calculate undock offset
-                const offset = this.calculateUndockMoveDirection(snappable);
-
-                if (offset.x || offset.y) {
-                    offset.x = Math.sign(offset.x) * UNDOCK_MOVE_DISTANCE;
-                    offset.y = Math.sign(offset.y) * UNDOCK_MOVE_DISTANCE;
-                } else {
-                    offset.x = offset.y = UNDOCK_MOVE_DISTANCE;
-                }
-
-                // Move window to it's own group, whilst applying offset
-                const group = new DesktopSnapGroup();
-                await snappable.setSnapGroup(group);
-                await snappable.applyOffset(offset, snappable.getState().halfSize);
-            } catch (error) {
-                console.error(`Unexpected error when undocking window: ${error}`);
-                throw new Error(`Unexpected error when undocking window: ${error}`);
-            }
-        } else if (!window) {
-            console.error(`Unable to undock - no window found with identity "${target.uuid}/${target.name}"`);
-            throw new Error(`Unable to undock - no window found with identity "${target.uuid}/${target.name}"`);
-        }
-    }
-
-    /**
-     * Explodes a group. All windows in the group are unlocked.
-     * @param target A window which is a member of the group to be exploded.
-     */
-    public async explodeGroup(target: WindowIdentity): Promise<void> {
-        // NOTE: Since there is currently not a schema to identify a group, this method
-        // accepts a window that is a member of the group. Once there is a way of uniquely
-        // identifying groups, this can be changed
-
-        // Get the group containing the targetWindow
-        const window = this.model.getWindow(target);
-        const group = window && window.getSnapGroup();
-
-        if (!group) {
-            console.error(`Unable to undock - no group found for window with identity "${target.uuid}/${target.name}"`);
-            throw new Error(`Unable to undock - no group found for window with identity "${target.uuid}/${target.name}"`);
-        }
-
-        try {
-            // Exploding only makes sense if there is more than one window in the group.
-            const snappables = group.snappables;
-            if (snappables.length > 1) {
-                // group.center is recalculated on each call, so we assign it here once and use the value.
-                const groupCenter = group.center;
-
-                await Promise.all(snappables.map((snappable: Snappable) => {
-                    return snappable.setSnapGroup(new DesktopSnapGroup());
-                }));
-
-                await Promise.all(snappables.map((snappable: Snappable) => {
-                    // Determine the offset for each window before modifying and window state
-                    const offset = PointUtils.scale(PointUtils.difference(groupCenter, snappable.getState().center), EXPLODE_MOVE_SCALE);
-
-                    // Detach snappable from it's previous group, and apply the calculated offset
-                    return snappable.applyOffset(offset, snappable.getState().halfSize);
-                }));
-            }
-        } catch (error) {
-            console.error(`Unexpected error when undocking group: ${error}`);
-            throw new Error(`Unexpected error when undocking group: ${error}`);
-        }
-    }
-
-    private onSnapGroupCreated(group: DesktopSnapGroup): void {
-        group.onModified.add(this.validateGroup, this);
-    }
-
-    private onSnapGroupDestroyed(group: DesktopSnapGroup): void {
-        group.onModified.remove(this.validateGroup, this);
-    }
-
-    private validateGroup(group: DesktopSnapGroup, modifiedWindow: DesktopWindow): void {
-        if (group.windows.includes(modifiedWindow)) {
-            // If a validate is already scheduled, postpone it. But no need to trigger a validation.
-            this.validateGroups.postpone();
-        } else {
-            // Window has been removed from group, definitely need to validate.
-            this.validateGroups.call(group);
-        }
-    }
-
-    private validateGroupInternal(group: DesktopSnapGroup): void {
-        // Ensure 'group' is still a valid, contiguous group.
-        // NOTE: 'modifiedWindow' may no longer exist (if validation is being performed because a window was closed)
-        const contiguousWindowSets = this.getContiguousWindows(group.snappables);
-        if (contiguousWindowSets.length > 1) {                             // Group is disjointed. Need to split.
-            for (const windowsToGroup of contiguousWindowSets.slice(1)) {  // Leave first set as-is. Move others into own groups.
-                const newGroup = new DesktopSnapGroup();
-                for (const windowToGroup of windowsToGroup) {
-                    windowToGroup.setSnapGroup(newGroup);
-                }
-            }
-        }
-    }
-
-<<<<<<< HEAD
-    private snapGroup(activeGroup: DesktopSnapGroup, type: Mask<eTransformType>): void {
-        const groups: ReadonlyArray<DesktopSnapGroup> = this.model.getSnapGroups();
-        const snapTarget: SnapTarget|null = this.resolver.getSnapTarget(groups, activeGroup);
-
-        this.validateGroups.postpone();
-        this.view.update(activeGroup, snapTarget);
-    }
-
-    private async applySnapTarget(activeGroup: DesktopSnapGroup): Promise<void> {
-        const groups: ReadonlyArray<DesktopSnapGroup> = this.model.getSnapGroups();
-        const snapTarget: SnapTarget|null = this.resolver.getSnapTarget(groups, activeGroup);
-
-        if (snapTarget && snapTarget.validity === eSnapValidity.VALID) {  // SNAP WINDOWS
-            if (activeGroup.snappables.length > 1) {
-                throw new Error('Cannot snap two groups together');
-            }
-
-            // Snap all windows in activeGroup to snapTarget.group
-            await snapTarget.activeWindow.applyOffset(snapTarget.snapOffset, snapTarget.halfSize!);
-
-            if (!this.disableDockingOperations) {
-                // Dock all windows in activeGroup to snapTarget.group
-                await snapTarget.activeWindow.setSnapGroup(snapTarget.group);
-=======
-    public getTarget(activeGroup: DesktopSnapGroup): SnapTarget|null {
-        return this.resolver.getSnapTarget(this.model.getSnapGroups(), activeGroup);
-    }
-
-    public applySnapTarget(snapTarget: SnapTarget): void {
-        if (snapTarget && snapTarget.valid) {  // SNAP WINDOWS
-            const activeGroup = snapTarget.activeWindow.getSnapGroup();
-
-            if (this.disableDockingOperations) {
-                activeGroup.windows.forEach((window: Snappable) => {
-                    if (window === snapTarget.activeWindow && snapTarget.halfSize) {
-                        window.snapToGroup(snapTarget.group, snapTarget.offset, snapTarget.halfSize);
-                    } else {
-                        window.snapToGroup(snapTarget.group, snapTarget.offset);
-                    }
-                });
-            } else {
-                activeGroup.windows.forEach((window: Snappable) => {  // Move all windows in activeGroup to snapTarget.group
-                    if (window === snapTarget.activeWindow && snapTarget.halfSize) {
-                        window.dockToGroup(snapTarget.group, snapTarget.offset, snapTarget.halfSize);
-                    } else {
-                        window.dockToGroup(snapTarget.group, snapTarget.offset);
-                    }
-                });
->>>>>>> e3a1f949
-
-                // The active group should now have been removed (since it is empty)
-                if (this.model.getSnapGroups().indexOf(activeGroup) >= 0) {
-                    console.warn(
-                        `Expected group to have been removed, but still exists (${activeGroup.id}: ${activeGroup.windows.map(w => w.getId()).join()})`);
-                }
-            }
-<<<<<<< HEAD
-        } else if (activeGroup.length === 1 && !activeGroup.windows[0].getTabGroup()) {  // TAB WINDOWS
-            // Check if we can add this window to a (new or existing) tab group
-            const activeWindow: DesktopWindow = activeGroup.windows[0] as DesktopWindow;
-            await tabService.tabDroppedWindow(activeWindow);
-        }
-
-        // Reset view
-        this.view.update(null, null);
-        this.validateGroups.call(activeGroup);
-=======
-        }
->>>>>>> e3a1f949
-    }
-
-    private calculateUndockMoveDirection(window: Snappable): Point {
-        const group = window.getSnapGroup();
-        const totalOffset: Point = {x: 0, y: 0};
-        for (const groupedWindow of group.snappables) {
-            // Exclude window being unsnapped
-            if (groupedWindow !== window) {
-                const distance: MeasureResult = RectUtils.distance(window.getState(), groupedWindow.getState());
-                if (distance.minAbs === 0 && distance.min < 0) {
-                    // The x and y at the end are intentionally swapped. This makes sure that each adjoining window will only cause a move on a single axis.
-                    totalOffset.x = totalOffset.x + Math.sign((window.getState().center.x - groupedWindow.getState().center.x) * Math.abs(distance.y));
-                    totalOffset.y = totalOffset.y + Math.sign((window.getState().center.y - groupedWindow.getState().center.y) * Math.abs(distance.x));
-                }
-            }
-        }
-        return totalOffset;
-    }
-
-    private getContiguousWindows(windows: Snappable[]): Snappable[][] {
-        const adjacencyList: Snappable[][] = new Array<Snappable[]>(windows.length);
-
-        // Build adjacency list
-        for (let i = 0; i < windows.length; i++) {
-            adjacencyList[i] = [];
-            for (let j = 0; j < windows.length; j++) {
-                if (i !== j && isAdjacent(windows[i], windows[j])) {
-                    adjacencyList[i].push(windows[j]);
-                }
-            }
-        }
-
-        // Find all contiguous sets
-        const contiguousSets: Snappable[][] = [];
-        const unvisited: Snappable[] = windows.slice();
-
-        while (unvisited.length > 0) {
-            const visited: Snappable[] = [];
-            dfs(unvisited[0], visited);
-            contiguousSets.push(visited);
-        }
-
-        return contiguousSets;
-
-        function dfs(startWindow: Snappable, visited: Snappable[]) {
-            const startIndex = windows.indexOf(startWindow);
-            if (visited.includes(startWindow)) {
-                return;
-            }
-            visited.push(startWindow);
-            unvisited.splice(unvisited.indexOf(startWindow), 1);
-            for (let i = 0; i < adjacencyList[startIndex].length; i++) {
-                dfs(adjacencyList[startIndex][i], visited);
-            }
-        }
-
-        function isAdjacent(win1: Snappable, win2: Snappable) {
-            const distance = RectUtils.distance(win1.getState(), win2.getState());
-            if (win1.getTabGroup() && win1.getTabGroup() === win2.getTabGroup()) {
-                // Special handling for tab groups. When validating, all windows in a tabgroup are
-                // assumed to be adjacent to avoid weirdness with hidden windows.
-                return true;
-            } else if (win1.getState().hidden || win2.getState().hidden) {
-                // If a window is not visible it cannot be adjacent to anything. This also allows us
-                // to avoid the questionable position tracking for hidden windows.
-                return false;
-            } else if (distance.border(SnapService.VALIDATE_GROUP_DISTANCE) && Math.abs(distance.maxAbs) > MIN_OVERLAP) {
-                // The overlap check ensures that only valid snap configurations are counted
-                return true;
-            }
-            return false;
-        }
-    }
-}
+import {DesktopModel} from '../model/DesktopModel';
+import {DesktopSnapGroup, Snappable} from '../model/DesktopSnapGroup';
+import {DesktopWindow, eTransformType, Mask, WindowIdentity} from '../model/DesktopWindow';
+import {Target} from '../WindowHandler';
+
+import {EXPLODE_MOVE_SCALE, MIN_OVERLAP, UNDOCK_MOVE_DISTANCE} from './Config';
+import {Resolver, SnapTarget} from './Resolver';
+import {Debounced} from './utils/Debounced';
+import {Point, PointUtils} from './utils/PointUtils';
+import {MeasureResult, RectUtils} from './utils/RectUtils';
+
+/**
+ * For passing state between service and view.
+ *
+ * May not be necessary. This is still WIP/TBD.
+ */
+export interface SnapState {
+    /**
+     * The group currently being dragged by the user.
+     *
+     * Only set when user is actually dragging a window, otherwise null. When this is null, other values within this
+     * interface do not apply.
+     */
+    activeGroup: DesktopWindow|null;
+
+    /**
+     * The current candidate for the snapping action. The group to which 'activeGroup' will be snapped to if the user
+     * releases the window right now.
+     *
+     * Will be null when there is no valid snap target.
+     */
+    target: Target|null;
+}
+
+export class SnapService {
+    /**
+     * Any windows less than this distance apart will be considered as touching for the purposes of the validateGroup
+     *
+     * This is a workaround for runtime issues due to be fixed in v37.
+     */
+    private static VALIDATE_GROUP_DISTANCE = 14;
+
+    private resolver: Resolver;
+
+    /**
+     * Flag to disable / enable docking.
+     */
+    public disableDockingOperations = false;
+
+    private model: DesktopModel;
+
+    private validateGroups: Debounced<(group: DesktopSnapGroup) => void, SnapService, [DesktopSnapGroup]>;
+
+    constructor(model: DesktopModel) {
+        this.model = model;
+        this.resolver = new Resolver();
+        this.validateGroups = new Debounced(this.validateGroupInternal, this);
+
+        // Register lifecycle listeners
+        DesktopSnapGroup.onCreated.add(this.onSnapGroupCreated, this);
+        DesktopSnapGroup.onDestroyed.add(this.onSnapGroupDestroyed, this);
+
+        // Register global undock hotkey listener
+        fin.GlobalHotkey
+            .register(
+                'CommandOrControl+Shift+U',
+                () => {
+                    fin.desktop.System.getFocusedWindow(focusedWindow => {
+                        if (focusedWindow !== null && model.getWindow(focusedWindow)) {
+                            console.log('Global hotkey invoked on window', focusedWindow);
+                            this.undock(focusedWindow);
+                        }
+                    });
+                })
+            .catch(console.error);
+    }
+
+    public async undock(target: WindowIdentity): Promise<void> {
+        const window: DesktopWindow|null = this.model.getWindow(target);
+
+        // Do nothing for tabbed windows until tab/snap is properly integrated
+        if (window && window.getSnapGroup().snappables.length > 1) {
+            const snappable: Snappable = window.getTabGroup() || window;
+
+            try {
+                // Calculate undock offset
+                const offset = this.calculateUndockMoveDirection(snappable);
+
+                if (offset.x || offset.y) {
+                    offset.x = Math.sign(offset.x) * UNDOCK_MOVE_DISTANCE;
+                    offset.y = Math.sign(offset.y) * UNDOCK_MOVE_DISTANCE;
+                } else {
+                    offset.x = offset.y = UNDOCK_MOVE_DISTANCE;
+                }
+
+                // Move window to it's own group, whilst applying offset
+                const group = new DesktopSnapGroup();
+                await snappable.setSnapGroup(group);
+                await snappable.applyOffset(offset, snappable.getState().halfSize);
+            } catch (error) {
+                console.error(`Unexpected error when undocking window: ${error}`);
+                throw new Error(`Unexpected error when undocking window: ${error}`);
+            }
+        } else if (!window) {
+            console.error(`Unable to undock - no window found with identity "${target.uuid}/${target.name}"`);
+            throw new Error(`Unable to undock - no window found with identity "${target.uuid}/${target.name}"`);
+        }
+    }
+
+    /**
+     * Explodes a group. All windows in the group are unlocked.
+     * @param target A window which is a member of the group to be exploded.
+     */
+    public async explodeGroup(target: WindowIdentity): Promise<void> {
+        // NOTE: Since there is currently not a schema to identify a group, this method
+        // accepts a window that is a member of the group. Once there is a way of uniquely
+        // identifying groups, this can be changed
+
+        // Get the group containing the targetWindow
+        const window = this.model.getWindow(target);
+        const group = window && window.getSnapGroup();
+
+        if (!group) {
+            console.error(`Unable to undock - no group found for window with identity "${target.uuid}/${target.name}"`);
+            throw new Error(`Unable to undock - no group found for window with identity "${target.uuid}/${target.name}"`);
+        }
+
+        try {
+            // Exploding only makes sense if there is more than one window in the group.
+            const snappables = group.snappables;
+            if (snappables.length > 1) {
+                // group.center is recalculated on each call, so we assign it here once and use the value.
+                const groupCenter = group.center;
+
+                await Promise.all(snappables.map((snappable: Snappable) => {
+                    return snappable.setSnapGroup(new DesktopSnapGroup());
+                }));
+
+                await Promise.all(snappables.map((snappable: Snappable) => {
+                    // Determine the offset for each window before modifying and window state
+                    const offset = PointUtils.scale(PointUtils.difference(groupCenter, snappable.getState().center), EXPLODE_MOVE_SCALE);
+
+                    // Detach snappable from it's previous group, and apply the calculated offset
+                    return snappable.applyOffset(offset, snappable.getState().halfSize);
+                }));
+            }
+        } catch (error) {
+            console.error(`Unexpected error when undocking group: ${error}`);
+            throw new Error(`Unexpected error when undocking group: ${error}`);
+        }
+    }
+
+    private onSnapGroupCreated(group: DesktopSnapGroup): void {
+        group.onModified.add(this.onGroupModified, this);
+        group.onTransform.add(this.onGroupTransform, this);
+    }
+
+    private onSnapGroupDestroyed(group: DesktopSnapGroup): void {
+        group.onModified.remove(this.onGroupModified, this);
+        group.onTransform.remove(this.onGroupTransform, this);
+    }
+
+    private onGroupModified(group: DesktopSnapGroup, modifiedWindow: DesktopWindow): void {
+        if (group.windows.includes(modifiedWindow)) {
+            // If a validate is already scheduled, postpone it. But no need to trigger a validation.
+            this.validateGroups.postpone();
+        } else {
+            // Window has been removed from group, definitely need to validate.
+            this.validateGroups.call(group);
+        }
+    }
+
+    private onGroupTransform(group: DesktopSnapGroup, type: Mask<eTransformType>): void {
+        this.validateGroups.postpone();
+    }
+
+    private validateGroupInternal(group: DesktopSnapGroup): void {
+        // Ensure 'group' is still a valid, contiguous group.
+        // NOTE: 'modifiedWindow' may no longer exist (if validation is being performed because a window was closed)
+        const contiguousWindowSets = this.getContiguousWindows(group.snappables);
+        if (contiguousWindowSets.length > 1) {                             // Group is disjointed. Need to split.
+            for (const windowsToGroup of contiguousWindowSets.slice(1)) {  // Leave first set as-is. Move others into own groups.
+                const newGroup = new DesktopSnapGroup();
+                for (const windowToGroup of windowsToGroup) {
+                    windowToGroup.setSnapGroup(newGroup);
+                }
+            }
+        }
+    }
+
+    public getTarget(activeGroup: DesktopSnapGroup): SnapTarget|null {
+        return this.resolver.getSnapTarget(this.model.getSnapGroups(), activeGroup);
+    }
+
+    public applySnapTarget(snapTarget: SnapTarget): void {
+        if (snapTarget.valid) {  // SNAP WINDOWS
+            const activeGroup = snapTarget.activeWindow.getSnapGroup();
+
+            if (activeGroup.snappables.length > 1) {
+                throw new Error('Cannot snap two groups together');
+            }
+
+            // Snap all windows in activeGroup to snapTarget.group
+            snapTarget.activeWindow.applyOffset(snapTarget.offset, snapTarget.halfSize!);
+
+            if (!this.disableDockingOperations) {
+                // Dock all windows in activeGroup to snapTarget.group
+                snapTarget.activeWindow.setSnapGroup(snapTarget.group);
+
+                // The active group should now have been removed (since it is empty)
+                if (this.model.getSnapGroups().indexOf(activeGroup) >= 0) {
+                    console.warn(
+                        `Expected group to have been removed, but still exists (${activeGroup.id}: ${activeGroup.windows.map(w => w.getId()).join()})`);
+                }
+            }
+        }
+
+        this.validateGroups.call(snapTarget.group);
+    }
+
+    private calculateUndockMoveDirection(window: Snappable): Point {
+        const group = window.getSnapGroup();
+        const totalOffset: Point = {x: 0, y: 0};
+        for (const groupedWindow of group.snappables) {
+            // Exclude window being unsnapped
+            if (groupedWindow !== window) {
+                const distance: MeasureResult = RectUtils.distance(window.getState(), groupedWindow.getState());
+                if (distance.minAbs === 0 && distance.min < 0) {
+                    // The x and y at the end are intentionally swapped. This makes sure that each adjoining window will only cause a move on a single axis.
+                    totalOffset.x = totalOffset.x + Math.sign((window.getState().center.x - groupedWindow.getState().center.x) * Math.abs(distance.y));
+                    totalOffset.y = totalOffset.y + Math.sign((window.getState().center.y - groupedWindow.getState().center.y) * Math.abs(distance.x));
+                }
+            }
+        }
+        return totalOffset;
+    }
+
+    private getContiguousWindows(windows: Snappable[]): Snappable[][] {
+        const adjacencyList: Snappable[][] = new Array<Snappable[]>(windows.length);
+
+        // Build adjacency list
+        for (let i = 0; i < windows.length; i++) {
+            adjacencyList[i] = [];
+            for (let j = 0; j < windows.length; j++) {
+                if (i !== j && isAdjacent(windows[i], windows[j])) {
+                    adjacencyList[i].push(windows[j]);
+                }
+            }
+        }
+
+        // Find all contiguous sets
+        const contiguousSets: Snappable[][] = [];
+        const unvisited: Snappable[] = windows.slice();
+
+        while (unvisited.length > 0) {
+            const visited: Snappable[] = [];
+            dfs(unvisited[0], visited);
+            contiguousSets.push(visited);
+        }
+
+        return contiguousSets;
+
+        function dfs(startWindow: Snappable, visited: Snappable[]) {
+            const startIndex = windows.indexOf(startWindow);
+            if (visited.includes(startWindow)) {
+                return;
+            }
+            visited.push(startWindow);
+            unvisited.splice(unvisited.indexOf(startWindow), 1);
+            for (let i = 0; i < adjacencyList[startIndex].length; i++) {
+                dfs(adjacencyList[startIndex][i], visited);
+            }
+        }
+
+        function isAdjacent(win1: Snappable, win2: Snappable) {
+            const distance = RectUtils.distance(win1.getState(), win2.getState());
+            if (win1.getTabGroup() && win1.getTabGroup() === win2.getTabGroup()) {
+                // Special handling for tab groups. When validating, all windows in a tabgroup are
+                // assumed to be adjacent to avoid weirdness with hidden windows.
+                return true;
+            } else if (win1.getState().hidden || win2.getState().hidden) {
+                // If a window is not visible it cannot be adjacent to anything. This also allows us
+                // to avoid the questionable position tracking for hidden windows.
+                return false;
+            } else if (distance.border(SnapService.VALIDATE_GROUP_DISTANCE) && Math.abs(distance.maxAbs) > MIN_OVERLAP) {
+                // The overlap check ensures that only valid snap configurations are counted
+                return true;
+            }
+            return false;
+        }
+    }
+}