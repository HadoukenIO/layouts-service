
import {Identity} from 'hadouken-js-adapter/out/types/src/identity';

import {ApplicationUIConfig, DropPosition, TabIdentifier, TabProperties, TabWindowOptions} from '../../client/types';

import {Tab} from './Tab';
import {TabGroup} from './TabGroup';
import {TabService} from './TabService';
import {ejectTab} from './TabUtilities';

/**
 * Handles all calls from tab api to service
 */
export class APIHandler {
    /**
     * The tab service itself
     */
    private mTabService: TabService;

    /**
     * @constructor Constructor for the TabAPIActionProcessor
     */
    constructor(service: TabService) {
        this.mTabService = service;
    }

    /**
     * If a custom tab-strip UI is being used - this sets the URL for the tab-strip.
     * This binding happens on the application level.  An application cannot have different windows using different tabbing UI.
     */
    public setTabClient(payload: {config: TabWindowOptions, id: Identity}) {
        if (this.mTabService.applicationConfigManager.exists(payload.id.uuid)) {
            return Promise.reject('Configuration already set!');
        }

        return this.mTabService.applicationConfigManager.addApplicationUIConfig(payload.id.uuid, payload.config);
    }

    /**
     * Allows a window to opt-out of this service. This will disable all tabbing-related functionality for the given window.
     */
    public async deregister(window: TabIdentifier) {
        const group = this.mTabService.getTabGroupByApp(window);

        if (group) {
<<<<<<< HEAD
            try {
                return await group.removeTab(window, false, true);
            } catch (error) {
                throw new Error(`Unexpected error when deregistering: ${error}`);
            }
        }
=======
            return await group.removeTab(window, false, true);
        }

        return false;
>>>>>>> a04aa1ae
    }


    /**
     * Returns array of window references for tabs belonging to the tab group of the provided window context.
     *
     * If no Identity is provided as an argument, the current window context will be used.
     *
     * If there is no tab group associated with the window context, will resolve to null.
     */
    public getTabs(window: TabIdentifier) {
        const group = this.mTabService.getTabGroupByApp(window);

        if (!group) {
            return null;
        }

        return group.tabs.map(tab => tab.ID);
    }

    /**
     * Given a set of windows, will create a tab group construct and UI around them.  The bounds and positioning of the first (applicable) window in the set
     * will be used as the seed for the tab UI properties.
     */
    public async createTabGroup(windows: TabIdentifier[]) {
        return this.mTabService.createTabGroupWithTabs(windows);
    }

    /**
     * Adds current window context (or window specified in second arg)  to the tab group of the target window (first arg).
     *
     * Will reject with an error if the TabClient of the target and context tab group do not match.
     *
     * The added tab will be brought into focus.
     */
    public async addTab(payload: {targetWindow: TabIdentifier, windowToAdd: TabIdentifier}) {
        const group = this.mTabService.getTabGroupByApp(payload.targetWindow);

        if (!group) {
            return Promise.reject('Target Window not in a group.  Try createTabGroup instead.');
        }

        if (this.mTabService.applicationConfigManager.compareConfigBetweenApplications(payload.targetWindow.uuid, payload.windowToAdd.uuid)) {
            return group.addTab(await new Tab({tabID: payload.windowToAdd}).init());
        } else {
            return Promise.reject('Rejected: Tabs are of different URLs!');
        }
    }

    /**
     * Removes the specified tab from its tab group.
     * Uses current window context by default
     */
    public removeTab(window: TabIdentifier): Promise<void> {
        return ejectTab({name: window.name, uuid: window.uuid});
    }

    /**
     * Brings the specified tab to the front of the set.
     */
    public setActiveTab(window: TabIdentifier) {
        const group = this.mTabService.getTabGroupByApp(window);

        if (!group) {
            return Promise.reject('No group found');
        }

        return group.switchTab(window);
    }
    /**
     * Closes the tab for the window context and removes it from the associated tab group.
     */
    public closeTab(window: TabIdentifier) {
        const group = this.mTabService.getTabGroupByApp(window);

        if (!group) {
            return Promise.reject('No group found');
        }

        return group.removeTab(window, true, true);
    }
    /**
     * Minimizes the tab group for the window context.
     */
    public minimizeTabGroup(window: TabIdentifier) {
        const group = this.mTabService.getTabGroupByApp(window);
        if (!group) {
            return Promise.reject('No group found');
        }

        return group.window.minimizeGroup();
    }
    /**
     * Maximizes the tab group for the window context.
     */
    public maximizeTabGroup(window: TabIdentifier) {
        const group = this.mTabService.getTabGroupByApp(window);
        if (!group) {
            return Promise.reject('No group found');
        }

        return group.window.maximizeGroup();
    }
    /**
     * Closes the tab group for the window context.
     */
    public closeTabGroup(window: TabIdentifier) {
        const group = this.mTabService.getTabGroupByApp(window);
        if (!group) {
            return Promise.reject('No group found');
        }

        return this.mTabService.removeTabGroup(group.ID, true);
    }
    /**
     * Restores the tab group for the window context to its normal state.
     */
    public async restoreTabGroup(window: TabIdentifier) {
        const group = this.mTabService.getTabGroupByApp(window);
        if (!group) {
            return Promise.reject('No group found');
        }

        if (await group.window.getState() === 'minimized') {
            return group.window.restore();
        } else {
            return group.window.restoreGroup();
        }
    }
    /**
     * Resets the tabs to the order provided.  The length of tabs Identity array must match the current number of tabs, and each current tab must appear in the
     * array exactly once to be valid.  If the input isn’t valid, the call will reject and no change will be made.
     */
    public reorderTabs(newOrdering: TabIdentifier[], id: Identity) {
        const group = this.mTabService.getTabGroupByApp(id as TabIdentifier) || this.mTabService.getTabGroup(id.name!);

        if (!group) {
            return Promise.reject('No group found');
        }

        return group.reOrderTabArray(newOrdering);
    }

    /**
     * Updates a Tabs Properties on the Tab strip.
     */
    public updateTabProperties(payload: {window: TabIdentifier, properties: TabProperties}) {
        const tab = this.mTabService.getTab(payload.window);

        if (!tab) {
            return Promise.reject('No Tab Found');
        }

        return tab.updateTabProperties(payload.properties);
    }

    /**
     * Starts the HTML5 Dragging Sequence
     */
    public startDrag(payload: {}, id: TabIdentifier) {
        // TODO assign uuid, name from provider
        this.mTabService.dragWindowManager.showWindow(id);
    }

    /**
     * Ends the HTML5 Dragging Sequence.
     */
    public async endDrag(payload: {event: DropPosition, window: TabIdentifier}) {
        const tabGroup: TabGroup|undefined = this.mTabService.getTabGroupByApp(payload.window);

        if (!tabGroup) {
            return Promise.reject('No group found');
        }

        this.mTabService.dragWindowManager.hideWindow();

        return ejectTab({uuid: payload.window.uuid, name: payload.window.name, screenX: payload.event.screenX, screenY: payload.event.screenY}, tabGroup);
    }
}<|MERGE_RESOLUTION|>--- conflicted
+++ resolved
@@ -43,19 +43,12 @@
         const group = this.mTabService.getTabGroupByApp(window);
 
         if (group) {
-<<<<<<< HEAD
             try {
                 return await group.removeTab(window, false, true);
             } catch (error) {
                 throw new Error(`Unexpected error when deregistering: ${error}`);
             }
         }
-=======
-            return await group.removeTab(window, false, true);
-        }
-
-        return false;
->>>>>>> a04aa1ae
     }
 
 
