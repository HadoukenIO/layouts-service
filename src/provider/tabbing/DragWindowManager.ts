import {Window} from 'hadouken-js-adapter';
import {Point} from 'hadouken-js-adapter/out/types/src/api/system/point';
import {_Window} from 'hadouken-js-adapter/out/types/src/api/window/window';

import {WindowIdentity} from '../../client/types';
import {DesktopModel} from '../model/DesktopModel';
import {DesktopWindow} from '../model/DesktopWindow';
import {Signal0, Signal2} from '../Signal';

/**
 * Handles the Drag Window which appears when API drag and drop is initialized.
 */
export class DragWindowManager {
<<<<<<< HEAD
    public static readonly onDragOver: Signal2<DesktopWindow, Point> = new Signal2();
    public static readonly onDragDrop: Signal0 = new Signal0();

    // tslint:disable-next-line:no-any setTimout return Type is confused by VSC
    private _hideTimeout: any;

    private _window!: Window;

    private sourceWindow: DesktopWindow|null;
    private model: DesktopModel;

    constructor(model: DesktopModel) {
        this.model = model;
        this.sourceWindow = null;
    }

    /**
     * Initializes Async Methods required by this class.
     */
    public async init(): Promise<void> {
        await this._createDragWindow();
=======
    // Multiple definitions of setTimeout/clearTimeout, and not possible to point TSC at the correct (non-Node) definition
    private _hideTimeout: number|NodeJS.Timer;

    private _window!: Window;

    constructor() {
        this._hideTimeout = -1;
        this._createDragWindow();
>>>>>>> fb0395f4
    }

    /**
     * Shows the drag window overlay.
     */
    public showWindow(source: WindowIdentity): void {
        this.sourceWindow = this.model.getWindow(source);

        this._window.show();
        this._window.focus();

        // Bring source window in front of invisible window
        fin.Window.wrapSync(source).focus();


        this._hideTimeout = setTimeout(() => {
            this._window.hide();
        }, 15000);
    }

    /**
     * Hides the drag window overlay.
     */
    public hideWindow(): void {
        DragWindowManager.onDragDrop.emit();
        this._window.hide();

        clearTimeout(this._hideTimeout as number);
        this._hideTimeout = -1;
    }

    /**
     * Creates the drag overlay window.
     */
    private async _createDragWindow(): Promise<void> {
        this._window = await fin.Window.create({
            name: 'TabbingDragWindow',
            url: 'about:blank',
            defaultHeight: 1,
            defaultWidth: 1,
            defaultLeft: 0,
            defaultTop: 0,
            saveWindowState: false,
            autoShow: true,
            opacity: 0.01,
            frame: false,
            waitForPageLoad: false,
            alwaysOnTop: true,
            showTaskbarIcon: false,
            smallWindow: true
        });

        const nativeWin = await this._window.getNativeWindow();

        nativeWin.document.body.addEventListener('dragover', (ev: DragEvent) => {
            DragWindowManager.onDragOver.emit(this.sourceWindow!, {x: ev.screenX, y: ev.screenY});
            ev.preventDefault();
            ev.stopPropagation();

            return true;
        });

        nativeWin.document.body.addEventListener('drop', (ev: DragEvent) => {
            DragWindowManager.onDragDrop.emit();
            ev.preventDefault();
            ev.stopPropagation();
            return true;
        });

        await this._window.resizeTo(screen.width, screen.height, 'top-left');
        await this._window.hide();
    }
}<|MERGE_RESOLUTION|>--- conflicted
+++ resolved
@@ -11,12 +11,11 @@
  * Handles the Drag Window which appears when API drag and drop is initialized.
  */
 export class DragWindowManager {
-<<<<<<< HEAD
     public static readonly onDragOver: Signal2<DesktopWindow, Point> = new Signal2();
     public static readonly onDragDrop: Signal0 = new Signal0();
 
-    // tslint:disable-next-line:no-any setTimout return Type is confused by VSC
-    private _hideTimeout: any;
+    // Multiple definitions of setTimeout/clearTimeout, and not possible to point TSC at the correct (non-Node) definition
+    private _hideTimeout: number|NodeJS.Timer;
 
     private _window!: Window;
 
@@ -26,23 +25,8 @@
     constructor(model: DesktopModel) {
         this.model = model;
         this.sourceWindow = null;
-    }
-
-    /**
-     * Initializes Async Methods required by this class.
-     */
-    public async init(): Promise<void> {
-        await this._createDragWindow();
-=======
-    // Multiple definitions of setTimeout/clearTimeout, and not possible to point TSC at the correct (non-Node) definition
-    private _hideTimeout: number|NodeJS.Timer;
-
-    private _window!: Window;
-
-    constructor() {
         this._hideTimeout = -1;
         this._createDragWindow();
->>>>>>> fb0395f4
     }
 
     /**
