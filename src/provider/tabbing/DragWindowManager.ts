import {DipRect, MonitorInfo} from 'hadouken-js-adapter/out/types/src/api/system/monitor';
import {Point} from 'hadouken-js-adapter/out/types/src/api/system/point';
import {_Window} from 'hadouken-js-adapter/out/types/src/api/window/window';

import {DesktopModel} from '../model/DesktopModel';
import {DesktopWindow} from '../model/DesktopWindow';
import {Signal1, Signal2} from '../Signal';

/**
 * Handles the Drag Window which appears when API drag and drop is initialized.
 */

export class DragWindowManager {
    /**
     * Fires when a tab is in process of being dragged around over the dragWindow.  This will let us know which window + X/Y its position.
     *
     * Arguments: (window: DesktopWindow, position: Point)
     */
    public static readonly onDragOver: Signal2<DesktopWindow, Point> = new Signal2();

    /**
     * Fires when a tab has been dropped on the drag window, indicating an end to the drag/drop operation.
     *
     * Arguments: (window: DesktopWindow);
     */
    public static readonly onDragDrop: Signal1<DesktopWindow> = new Signal1();

<<<<<<< HEAD
    // Multiple definitions of setTimeout/clearTimeout, and not possible to point TSC at the correct (non-Node) definition.
    // Usecase: failsafe for the drag window overlay should somehow it not close, the user would be "locked out" of the desktop.
    private _hideTimer: number|NodeJS.Timer;

    /**
     * Timeout for the drag window failsafe.
     * Consideration must be taken for the case of user dragging tab on top of the source tabstrip - Timer is not cleared or reset as no event from us is
     * generated.
     */
    private readonly HIDE_TIMEOUT = 30000;
=======
>>>>>>> 2e508d17

    /**
     * The drag overlay window
     */
    private _window!: fin.OpenFinWindow;

    /**
     * The active window (tab) which triggered the overlay to show.
     */
    private _sourceWindow: DesktopWindow|null;

    /**
     * The virtual screen bounds which covers all monitors of the desktop.
     */
    private _virtualScreen!: DipRect;

    /**
     * Flag to keep track if the drag window is currently visible and active.
     */
    private _active: boolean;

    private _model: DesktopModel;

    constructor(model: DesktopModel) {
        this._model = model;
        this._sourceWindow = null;
<<<<<<< HEAD
        this._hideTimer = -1;
=======
        this._active = false;

>>>>>>> 2e508d17
        this.createDragWindow();

        fin.System.addListener('monitor-info-changed', event => {
            this.setWindowBounds(event.virtualScreen);
        });
    }

    /**
     * Shows the drag window overlay.
     */
    public showWindow(source: DesktopWindow): void {
        this._sourceWindow = source;

        this._window.show();
        this._window.focus();

<<<<<<< HEAD
        this.setHideTimer();
=======
        this._active = true;
>>>>>>> 2e508d17
    }

    /**
     * Hides the drag window overlay.
     */
    public hideWindow(): void {
<<<<<<< HEAD
        // Check if we've got a timer running.  If not then we're liking being called from an invalid drag end event (Erroneous or duplicate call)
        if (this._hideTimer !== -1) {
            DragWindowManager.onDragDrop.emit(this._sourceWindow!);
        }

        this.clearHideTimer();
        this._window.hide();
    }


    private setHideTimer(): void {
        this.clearHideTimer();

        this._hideTimer = setTimeout(() => {
            this._window.hide();
        }, this.HIDE_TIMEOUT);
    }

    private clearHideTimer(): void {
        clearTimeout(this._hideTimer as number);
        this._hideTimer = -1;
    }
=======
        // Check if we are active.  If not then we're likely being called from an invalid drag end event (Erroneous or duplicate call)
        if (this._active) {
            DragWindowManager.onDragDrop.emit(this._sourceWindow!);
        }

        this._active = false;
        this._window.hide();
    }

>>>>>>> 2e508d17

    /**
     * Creates the drag overlay window.
     */
    private async createDragWindow(): Promise<void> {
        await new Promise(resolve => {
            this._window = new fin.desktop.Window(
                {
                    name: 'TabbingDragWindow',
                    url: 'about:blank',
                    defaultHeight: 1,
                    defaultWidth: 1,
                    defaultLeft: 0,
                    defaultTop: 0,
                    saveWindowState: false,
                    autoShow: true,
                    opacity: 0.01,
                    frame: false,
                    waitForPageLoad: false,
                    alwaysOnTop: true,
                    showTaskbarIcon: false,
                    smallWindow: true
                },
                () => {
                    resolve();
                });
        });

        this.setWindowBounds();

        const nativeWin = this._window.getNativeWindow();

        nativeWin.document.body.addEventListener('dragover', (ev: DragEvent) => {
            DragWindowManager.onDragOver.emit(this._sourceWindow!, {x: ev.screenX + this._virtualScreen.left, y: ev.screenY + this._virtualScreen.top});
<<<<<<< HEAD
            this.setHideTimer();
=======
>>>>>>> 2e508d17

            ev.preventDefault();
            ev.stopPropagation();

            return true;
        });

        nativeWin.document.body.addEventListener('drop', (ev: DragEvent) => {
            this.hideWindow();

            ev.preventDefault();
            ev.stopPropagation();
            return true;
        });

        nativeWin.document.body.addEventListener('click', () => {
            // If we are here, then something has gone wrong!  endDrag may have not been called...
            console.error('Drag Window Clicked!  Have you called endDrag?');
            this.hideWindow();
        });
    }

    /**
     * Updates the in memory virtual screen bounds and positions the drag window accordingly.
     *
     * This should only be called on initalization and on 'monitor info changed' events.
     */
    private async setWindowBounds(virtualScreen?: DipRect) {
        if (!virtualScreen) {
            const monitorInfo: MonitorInfo = await fin.System.getMonitorInfo();
            this._virtualScreen = monitorInfo.virtualScreen;
        } else {
            this._virtualScreen = virtualScreen;
        }

        this._window.setBounds(
            this._virtualScreen.left,
            this._virtualScreen.top,
            this._virtualScreen.right - this._virtualScreen.left,
            this._virtualScreen.bottom - this._virtualScreen.top);
        this._window.hide();
    }
}<|MERGE_RESOLUTION|>--- conflicted
+++ resolved
@@ -25,20 +25,6 @@
      */
     public static readonly onDragDrop: Signal1<DesktopWindow> = new Signal1();
 
-<<<<<<< HEAD
-    // Multiple definitions of setTimeout/clearTimeout, and not possible to point TSC at the correct (non-Node) definition.
-    // Usecase: failsafe for the drag window overlay should somehow it not close, the user would be "locked out" of the desktop.
-    private _hideTimer: number|NodeJS.Timer;
-
-    /**
-     * Timeout for the drag window failsafe.
-     * Consideration must be taken for the case of user dragging tab on top of the source tabstrip - Timer is not cleared or reset as no event from us is
-     * generated.
-     */
-    private readonly HIDE_TIMEOUT = 30000;
-=======
->>>>>>> 2e508d17
-
     /**
      * The drag overlay window
      */
@@ -64,12 +50,8 @@
     constructor(model: DesktopModel) {
         this._model = model;
         this._sourceWindow = null;
-<<<<<<< HEAD
-        this._hideTimer = -1;
-=======
         this._active = false;
 
->>>>>>> 2e508d17
         this.createDragWindow();
 
         fin.System.addListener('monitor-info-changed', event => {
@@ -86,41 +68,13 @@
         this._window.show();
         this._window.focus();
 
-<<<<<<< HEAD
-        this.setHideTimer();
-=======
         this._active = true;
->>>>>>> 2e508d17
     }
 
     /**
      * Hides the drag window overlay.
      */
     public hideWindow(): void {
-<<<<<<< HEAD
-        // Check if we've got a timer running.  If not then we're liking being called from an invalid drag end event (Erroneous or duplicate call)
-        if (this._hideTimer !== -1) {
-            DragWindowManager.onDragDrop.emit(this._sourceWindow!);
-        }
-
-        this.clearHideTimer();
-        this._window.hide();
-    }
-
-
-    private setHideTimer(): void {
-        this.clearHideTimer();
-
-        this._hideTimer = setTimeout(() => {
-            this._window.hide();
-        }, this.HIDE_TIMEOUT);
-    }
-
-    private clearHideTimer(): void {
-        clearTimeout(this._hideTimer as number);
-        this._hideTimer = -1;
-    }
-=======
         // Check if we are active.  If not then we're likely being called from an invalid drag end event (Erroneous or duplicate call)
         if (this._active) {
             DragWindowManager.onDragDrop.emit(this._sourceWindow!);
@@ -130,7 +84,6 @@
         this._window.hide();
     }
 
->>>>>>> 2e508d17
 
     /**
      * Creates the drag overlay window.
@@ -165,10 +118,6 @@
 
         nativeWin.document.body.addEventListener('dragover', (ev: DragEvent) => {
             DragWindowManager.onDragOver.emit(this._sourceWindow!, {x: ev.screenX + this._virtualScreen.left, y: ev.screenY + this._virtualScreen.top});
-<<<<<<< HEAD
-            this.setHideTimer();
-=======
->>>>>>> 2e508d17
 
             ev.preventDefault();
             ev.stopPropagation();
