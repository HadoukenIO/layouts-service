--- conflicted
+++ resolved
@@ -89,17 +89,6 @@
         const existingTab = TabService.INSTANCE.getTab({uuid: tabPackage.tabID.uuid, name: tabPackage.tabID.name});
 
         if (existingTab) {
-<<<<<<< HEAD
-            // if (existingTab.tabGroup.window.initialWindowOptions.url !== this.window.initialWindowOptions.url) {
-            //     console.error('Cannot tab - mismatched group Urls!');
-            //     return;
-            // }
-=======
-            if (existingTab.tabGroup.window.initialWindowOptions.url !== this.window.initialWindowOptions.url) {
-                return Promise.reject('Cannot tab - mismatched group Urls!');
-            }
->>>>>>> e4351ed0
-
             console.info('Existing tab attempting to be added.  Removing the first instance...');
 
             await existingTab.tabGroup.removeTab(existingTab.ID, false, true);
