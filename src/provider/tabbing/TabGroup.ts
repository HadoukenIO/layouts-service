--- conflicted
+++ resolved
@@ -51,7 +51,6 @@
     /**
      * Adds a Tab to the tabset.
      * @param {TabPackage} tabPackage The package containing uuid, name, tabProperties of the tab to be added.
-<<<<<<< HEAD
      * @param {boolean} handleTabSwitch Flag to let us know if we should handle switching the tab.  Default true.
      * @param {boolean} handleAlignment Flag to let us know if we should handle aligning the tab group to tab.  Default true;
      * @returns {Tab} The created tab.
@@ -70,11 +69,6 @@
             await existingTab.tabGroup.removeTab(existingTab.ID, false, true);
         }
 
-=======
-     * @returns {Tab} The created tab.
-     */
-    public async addTab(tabPackage: TabPackage): Promise<Tab> {
->>>>>>> 2db11a98
         const tab = new Tab(tabPackage, this);
         this._tabs.push(tab);
         await tab.init();
@@ -89,7 +83,6 @@
             }
         }
 
-<<<<<<< HEAD
         if (handleAlignment) {
             if (this._tabs.length > 1) {
                 tab.window.alignPositionToTabGroup();
@@ -102,8 +95,6 @@
             await this.switchTab(tab.ID);
         }
 
-=======
->>>>>>> 2db11a98
         return tab;
     }
 
@@ -166,11 +157,7 @@
      * @param {TabIdentifier} ID The ID of the tab to set as active.
      * @param {boolean} hideActiveTab Flag if we should hide the current active tab.
      */
-<<<<<<< HEAD
-    public async switchTab(ID: TabIdentifier): Promise<void> {
-=======
     public async switchTab(ID: TabIdentifier, hideActiveTab = true): Promise<void> {
->>>>>>> 2db11a98
         const tab = this.getTab(ID);
 
         if (tab && tab !== this._activeTab) {
