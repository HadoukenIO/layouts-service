--- conflicted
+++ resolved
@@ -1,15 +1,8 @@
-<<<<<<< HEAD
-import {Point} from 'hadouken-js-adapter/out/types/src/api/system/point';
-
 import {Tabstrip} from '../../../gen/provider/config/layouts-config';
 import {Scope} from '../../../gen/provider/config/scope';
-
-import {TabGroup, TabGroupDimensions, TabProperties, TabPropertiesUpdatedPayload, WindowIdentity} from '../../client/types';
+import {TabPropertiesUpdatedPayload} from '../../client/types';
+import {TabGroup, TabGroupDimensions, TabProperties, WindowIdentity} from '../../client/types';
 import {ConfigStore} from '../main';
-=======
-import {TabPropertiesUpdatedPayload} from '../../client/types';
-import {ApplicationUIConfig, TabGroup, TabGroupDimensions, TabProperties, WindowIdentity} from '../../client/types';
->>>>>>> 90458722
 import {DesktopEntity} from '../model/DesktopEntity';
 import {DesktopModel} from '../model/DesktopModel';
 import {DesktopSnapGroup} from '../model/DesktopSnapGroup';
@@ -412,18 +405,10 @@
         const targetTabDragOverWindow = targetWindow && this._model.mouseTracker.isDraggingTab && isOverWindowValid;
 
         if (targetWindow && (targetWindowOverWindow || targetTabDragOverWindow)) {
-<<<<<<< HEAD
+            const targetTabGroup = targetWindow.tabGroup;
+
             // Check if the target and active window have same tab config.
-            const valid: boolean = this.canTabTogether(targetWindow, activeWindow);
-
-=======
-            const targetTabGroup = targetWindow.tabGroup;
-
-            // Check if the target and active window have same tab config.
-            const valid = this.constraintsCompatible(activeWindow, targetTabGroup || targetWindow) &&
-                this.applicationConfigManager.compareConfigBetweenApplications(
-                    targetTabGroup ? targetTabGroup.config : targetWindow.identity.uuid, activeTabGroup ? activeTabGroup.config : activeWindow.identity.uuid);
->>>>>>> 90458722
+            const valid = this.constraintsCompatible(activeWindow, targetTabGroup || targetWindow) && this.canTabTogether(targetWindow, activeWindow);
             return {
                 type: eTargetType.TAB,
                 activeWindow,
