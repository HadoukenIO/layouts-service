import {ApplicationUIConfig, TabBlob, TabIdentifier, TabWindowOptions} from '../../client/types';
import {APIHandler} from '../APIHandler';
import {DesktopModel} from '../model/DesktopModel';
import {DesktopSnapGroup} from '../model/DesktopSnapGroup';
import {DesktopTabGroup} from '../model/DesktopTabGroup';
<<<<<<< HEAD
import {DesktopWindow, WindowIdentity} from '../model/DesktopWindow';
=======
import {DesktopWindow, WindowIdentity, WindowState} from '../model/DesktopWindow';
>>>>>>> 4463049b
import {Rectangle} from '../snapanddock/utils/RectUtils';

import {ApplicationConfigManager} from './components/ApplicationConfigManager';
import {DragWindowManager} from './DragWindowManager';


/**
 * The overarching class for the Tab Service.
 */
export class TabService {
    /**
     * Flag to disable / enable tabbing operations.
     */
    public disableTabbingOperations = false;

    private _model: DesktopModel;

    /**
     * Handle to the DragWindowManager
     */
    private _dragWindowManager: DragWindowManager;

    /**
     * Handles the application ui configs
     */
    private mApplicationConfigManager: ApplicationConfigManager;


    /**
     * Constructor of the TabService Class.
     */
    constructor(model: DesktopModel) {
        this._model = model;
        this._dragWindowManager = new DragWindowManager();
        this._dragWindowManager.init();

        this.mApplicationConfigManager = new ApplicationConfigManager();
    }

    /**
     * Returns the DragWindowManager instance.
     */
    public get dragWindowManager(): DragWindowManager {
        return this._dragWindowManager;
<<<<<<< HEAD
    }

    /**
     * Returns the application config manager that holds any configuration data that has been set for each application
     */
    public get applicationConfigManager(): ApplicationConfigManager {
        return this.mApplicationConfigManager;
    }

    /**
     * Creates a new tab group with provided tabs.  Will use the UI and position of the first Identity provided for positioning.
     * @param tabIdentities An array of Identities to add to a group.
     */
    public async createTabGroupWithTabs(tabIdentities: TabIdentifier[], activeTab?: TabIdentifier) {
        if (tabIdentities.length < 2) {
            console.error('createTabGroup called fewer than 2 tab identifiers');
            throw new Error('Must provide at least 2 Tab Identifiers');
        }

        const firstWindow: DesktopWindow|null = this._model.getWindow(tabIdentities[0]);
        const firstWindowBounds: Rectangle = firstWindow ? firstWindow.getState() : {center: {x: 300, y: 300}, halfSize: {x: 300, y: 200}};
        const config: ApplicationUIConfig = this.mApplicationConfigManager.getApplicationUIConfig(tabIdentities[0].uuid);
        const options: TabWindowOptions = {
            ...config,
            x: firstWindowBounds.center.x - firstWindowBounds.halfSize.x,
            y: firstWindowBounds.center.y - firstWindowBounds.halfSize.y,
            width: firstWindowBounds.halfSize.x * 2
        };

        const snapGroup: DesktopSnapGroup = new DesktopSnapGroup();
        const group: DesktopTabGroup = new DesktopTabGroup(this._model, snapGroup, options);
        const tabs: DesktopWindow[] = tabIdentities.map((identity: WindowIdentity) => this._model.getWindow(identity))
                                          .filter((tab: DesktopWindow|null): tab is DesktopWindow => tab !== null);

        if (tabs.length !== tabIdentities.length) {
            if (tabs.length < 2) {
                throw new Error(
                    'Must have at least two valid tab identities to create a tab group: ' +
                    tabIdentities.map(identity => `${identity.uuid}/${identity.name}`).join('\n'));
            } else {
                console.warn(
                    'Tab list contained ' + (tabIdentities.length - tabs.length) + ' invalid identities', tabIdentities, tabs.map(tab => tab.getIdentity()));
            }
        }
=======
    }

    /**
     * Returns the application config manager that holds any configuration data that has been set for each application
     */
    public get applicationConfigManager(): ApplicationConfigManager {
        return this.mApplicationConfigManager;
    }

    /**
     * Creates a new tab group with provided tabs.  Will use the UI and position of the first Identity provided for positioning.
     * @param tabIdentities An array of Identities to add to a group.
     */
    public async createTabGroupWithTabs(tabIdentities: TabIdentifier[], activeTab?: TabIdentifier) {
        if (tabIdentities.length < 2) {
            console.error('createTabGroup called fewer than 2 tab identifiers');
            throw new Error('Must provide at least 2 Tab Identifiers');
        }

        const firstWindow: DesktopWindow|null = this._model.getWindow(tabIdentities[0]);
        const firstWindowBounds: Rectangle = firstWindow ? firstWindow.getState() : {center: {x: 300, y: 300}, halfSize: {x: 300, y: 200}};
        const config: ApplicationUIConfig = this.mApplicationConfigManager.getApplicationUIConfig(tabIdentities[0].uuid);
        const options: TabWindowOptions = {
            ...config,
            x: firstWindowBounds.center.x - firstWindowBounds.halfSize.x,
            y: firstWindowBounds.center.y - firstWindowBounds.halfSize.y,
            width: firstWindowBounds.halfSize.x * 2
        };

        const snapGroup: DesktopSnapGroup = new DesktopSnapGroup();
        const group: DesktopTabGroup = new DesktopTabGroup(this._model, snapGroup, options);
        const tabs: DesktopWindow[] = tabIdentities.map((identity: WindowIdentity) => this._model.getWindow(identity))
                                          .filter((tab: DesktopWindow|null): tab is DesktopWindow => tab !== null);

        if (tabs.length !== tabIdentities.length) {
            if (tabs.length < 2) {
                throw new Error(
                    'Must have at least two valid tab identities to create a tab group: ' +
                    tabIdentities.map(identity => `${identity.uuid}/${identity.name}`).join('\n'));
            } else {
                console.warn(
                    'Tab list contained ' + (tabIdentities.length - tabs.length) + ' invalid identities', tabIdentities, tabs.map(tab => tab.getIdentity()));
            }
        }

        await group.addTabs(tabs, activeTab);

        if (tabs[0].getState().state === 'maximized') {
            group.maximize();
        }
    }

    /**
     * Removes a tab from a tab group.
     *
     * If given ID is invalid or doesn't belong to a tab set, method call has no effect.
     *
     * @param {TabIdentifier} tabID The identity of the tab to remove.
     */
    public async removeTab(tabID: TabIdentifier): Promise<void> {
        const tab: DesktopWindow|null = this._model.getWindow(tabID);
        const group: DesktopTabGroup|null = tab && tab.getTabGroup();

        if (group) {
            await group.removeTab(tab!);
        }
    }

    public async swapTab(toRemove: TabIdentifier, toAdd: TabIdentifier): Promise<void> {
        const tabToAdd: DesktopWindow|null = this._model.getWindow(toAdd);
        const tabToRemove: DesktopWindow|null = this._model.getWindow(toRemove);
        const group: DesktopTabGroup|null = tabToRemove && tabToRemove.getTabGroup();

        if (!tabToRemove || !group) {
            throw new Error(`No tab group found for ${toRemove}`);
        } else if (!tabToAdd) {
            throw new Error(`No window found for ${toAdd}`);
        }

        return group.swapTab(tabToRemove, tabToAdd);
    }

    /**
     * Gathers information from tab sets and their tabs, and returns as a JSON object back to the requesting application/window.
     */
    public async getTabSaveInfo(): Promise<TabBlob[]> {
        const tabGroups: ReadonlyArray<DesktopTabGroup> = this._model.getTabGroups();

        return Promise.all(tabGroups.map(async (group: DesktopTabGroup) => {
            const tabs: TabIdentifier[] = group.tabs.map((tab: DesktopWindow) => {
                return tab.getIdentity();
            });

            const appRect: Rectangle = group.activeTab.getState();
            const groupRect: Rectangle = group.window.getState();
            const groupInfo = {
                url: group.config.url,
                active: group.activeTab.getIdentity(),
                dimensions: {
                    x: groupRect.center.x - groupRect.halfSize.x,
                    y: groupRect.center.y - groupRect.halfSize.y,
                    width: groupRect.halfSize.x * 2,
                    tabGroupHeight: groupRect.halfSize.y * 2,
                    appHeight: appRect.halfSize.y * 2
                }
            };

            return {tabs, groupInfo};
        }));
    }
>>>>>>> 4463049b

        await group.addTabs(tabs, activeTab);

<<<<<<< HEAD
        if (tabs[0].getState().state === 'maximized') {
            group.maximize();
        }
    }

    /**
     * Removes a tab from a tab group.
     *
     * If given ID is invalid or doesn't belong to a tab set, method call has no effect.
     *
     * @param {TabIdentifier} tabID The identity of the tab to remove.
     */
    public async removeTab(tabID: TabIdentifier): Promise<void> {
        const tab: DesktopWindow|null = this._model.getWindow(tabID);
        const group: DesktopTabGroup|null = tab && tab.getTabGroup();

        if (group) {
            await group.removeTab(tab!);
        }
    }

    public async swapTab(toRemove: TabIdentifier, toAdd: TabIdentifier): Promise<void> {
        const tabToAdd: DesktopWindow|null = this._model.getWindow(toAdd);
        const tabToRemove: DesktopWindow|null = this._model.getWindow(toRemove);
        const group: DesktopTabGroup|null = tabToRemove && tabToRemove.getTabGroup();

        if (!tabToRemove || !group) {
            throw new Error(`No tab group found for ${toRemove}`);
        } else if (!tabToAdd) {
            throw new Error(`No window found for ${toAdd}`);
        }

        return group.swapTab(tabToRemove, tabToAdd);
    }

    /**
     * Gathers information from tab sets and their tabs, and returns as a JSON object back to the requesting application/window.
     */
    public async getTabSaveInfo(): Promise<TabBlob[]> {
        const tabGroups: ReadonlyArray<DesktopTabGroup> = this._model.getTabGroups();

        return Promise.all(tabGroups.map(async (group: DesktopTabGroup) => {
            const tabs: TabIdentifier[] = group.tabs.map((tab: DesktopWindow) => {
                return tab.getIdentity();
            });

            const appRect: Rectangle = group.activeTab.getState();
            const groupRect: Rectangle = group.window.getState();
            const groupInfo = {
                url: group.config.url,
                active: group.activeTab.getIdentity(),
                dimensions: {
                    x: groupRect.center.x - groupRect.halfSize.x,
                    y: groupRect.center.y - groupRect.halfSize.y,
                    width: groupRect.halfSize.x * 2,
                    tabGroupHeight: groupRect.halfSize.y * 2,
                    appHeight: appRect.halfSize.y * 2
                }
            };

            return {tabs, groupInfo};
        }));
    }


    /**
     * Takes a tabblob and restores windows based on the blob
     * @function createTabGroupsFromMultipleWindows
     * @param tabBlob[] Restoration data
     */
    public async createTabGroupsFromTabBlob(tabBlob: TabBlob[]): Promise<void> {
        if (!tabBlob) {
            console.error('Unable to create tabgroup - no blob supplied');
            throw new Error('Unable to create tabgroup - no blob supplied');
        }

        for (const blob of tabBlob) {
            const newTabWindowOptions: TabWindowOptions = {
                url: blob.groupInfo.url,
                x: blob.groupInfo.dimensions.x,
                y: blob.groupInfo.dimensions.y,
                height: blob.groupInfo.dimensions.tabGroupHeight,
                width: blob.groupInfo.dimensions.width,
            };

            // Each tab set will be a stand-alone snap group
            const snapGroup: DesktopSnapGroup = new DesktopSnapGroup();

            // Create new tabgroup
            const model: DesktopModel = this._model;
            const group: DesktopTabGroup = new DesktopTabGroup(this._model, snapGroup, newTabWindowOptions);
            const tabs: DesktopWindow[] = blob.tabs.map(tab => model.getWindow(tab)).filter((tab): tab is DesktopWindow => !!tab);

            if (tabs.length >= 2) {
                // Position first tab (positions of tabstrip and subsequent tabs will all be based on this)
                const bounds: Rectangle = {
                    center: {x: newTabWindowOptions.x + (newTabWindowOptions.width / 2), y: newTabWindowOptions.y + (newTabWindowOptions.height / 2)},
                    halfSize: {x: newTabWindowOptions.width / 2, y: newTabWindowOptions.height / 2}
                };
                await tabs[0].applyProperties(bounds);

                // Add tabs to group
                await group.addTabs(tabs, blob.groupInfo.active);
            } else {
                console.error('Not enough valid tab identifiers within tab blob to form a tab group', blob.tabs);
            }
        }
    }

    /**
     * Ejects or moves a tab/tab group based criteria passed in.
     *
     * 1. If we receive a screenX & screenY position, we check if a tab group + tab app is under that point.  If there is a window under that point we check if
     * their URLs match and if they do, we allow tabbing to occur.  If not, we cancel out.
     *
     *
     * 2. If we receive a screenX & screenY position, we check if a tab group + tab app is under that point.  If there is not a window under that point we
     * create a new tab group + tab at the screenX & screenY provided if there are more than 1 tabs in the original group. If there is only one tab we move the
     * window.
     *
     *
     * 3. If we dont receive a screenX & screenY position, we create a new tabgroup + tab at the app windows existing position.
     *
     * @param tab The tab/application to be ejected from it's current tab group
     * @param options Details about the eject target. Determines what happens to the tab once it is ejected.
     */
    public async ejectTab(tab: TabIdentifier, options: Partial<TabWindowOptions>): Promise<void> {
        // Get the tab that was ejected.
        const ejectedTab: DesktopWindow|null = this._model.getWindow(tab);
        const tabGroup: DesktopTabGroup|null = ejectedTab && ejectedTab.getTabGroup();

        // if the tab is not valid then return out of here!
        if (!ejectedTab || !tabGroup) {
            console.error('Attempted to eject tab which is not in a tabgroup');
            throw new Error('Specified window is not in a tabGroup.');
        }

=======
    /**
     * Takes a tabblob and restores windows based on the blob
     * @function createTabGroupsFromMultipleWindows
     * @param tabBlob[] Restoration data
     */
    public async createTabGroupsFromTabBlob(tabBlob: TabBlob[]): Promise<void> {
        if (!tabBlob) {
            console.error('Unable to create tabgroup - no blob supplied');
            throw new Error('Unable to create tabgroup - no blob supplied');
        }

        for (const blob of tabBlob) {
            const newTabWindowOptions: TabWindowOptions = {
                url: blob.groupInfo.url,
                x: blob.groupInfo.dimensions.x,
                y: blob.groupInfo.dimensions.y,
                height: blob.groupInfo.dimensions.tabGroupHeight,
                width: blob.groupInfo.dimensions.width,
            };

            // Each tab set will be a stand-alone snap group
            const snapGroup: DesktopSnapGroup = new DesktopSnapGroup();

            // Create new tabgroup
            const model: DesktopModel = this._model;
            const group: DesktopTabGroup = new DesktopTabGroup(this._model, snapGroup, newTabWindowOptions);
            const tabs: DesktopWindow[] = blob.tabs.map(tab => model.getWindow(tab)).filter((tab): tab is DesktopWindow => !!tab);

            if (tabs.length >= 2) {
                // Position first tab (positions of tabstrip and subsequent tabs will all be based on this)
                const bounds: Rectangle = {
                    center: {x: newTabWindowOptions.x + (newTabWindowOptions.width / 2), y: newTabWindowOptions.y + (newTabWindowOptions.height / 2)},
                    halfSize: {x: newTabWindowOptions.width / 2, y: newTabWindowOptions.height / 2}
                };
                await tabs[0].applyProperties(bounds);

                // Add tabs to group
                await group.addTabs(tabs, blob.groupInfo.active);
            } else {
                console.error('Not enough valid tab identifiers within tab blob to form a tab group', blob.tabs);
            }
        }
    }

    /**
     * Takes the given window and tabs it to any other window at the same position.
     *
     * @param window Window that has just been moved by the user
     */
    public tabDroppedWindow(window: DesktopWindow): void {
        if (!this.disableTabbingOperations) {
            // If a single untabbed window is being dragged, it is possible to create a tabset
            const activeIdentity: WindowIdentity = window.getIdentity();
            const activeState: WindowState = window.getState();

            // Ignore if we are dragging around a tabset
            if (window instanceof DesktopWindow) {
                const windowUnderPoint: DesktopWindow|null = this._model.getWindowAt(activeState.center.x, activeState.center.y, activeIdentity);
                const appConfigMgr: ApplicationConfigManager = this.mApplicationConfigManager;

                // There is a window under our drop point
                if (windowUnderPoint) {
                    const existingTabSet: DesktopTabGroup|null = windowUnderPoint.getTabGroup();

                    if (existingTabSet && appConfigMgr.compareConfigBetweenApplications(activeIdentity.uuid, existingTabSet.config)) {
                        // Add to existing tab group
                        existingTabSet.addTab(window);
                    } else if (
                        windowUnderPoint instanceof DesktopWindow &&
                        appConfigMgr.compareConfigBetweenApplications(windowUnderPoint.getIdentity().uuid, activeIdentity.uuid)) {
                        // If not a tab group then create a group with the 2 tabs.
                        this.createTabGroupWithTabs([windowUnderPoint.getIdentity(), activeIdentity], activeIdentity);
                    }
                }
            }
        }
    }

    /**
     * Ejects or moves a tab/tab group based criteria passed in.
     *
     * 1. If we receive a screenX & screenY position, we check if a tab group + tab app is under that point.  If there is a window under that point we check if
     * their URLs match and if they do, we allow tabbing to occur.  If not, we cancel out.
     *
     *
     * 2. If we receive a screenX & screenY position, we check if a tab group + tab app is under that point.  If there is not a window under that point we
     * create a new tab group + tab at the screenX & screenY provided if there are more than 1 tabs in the original group. If there is only one tab we move the
     * window.
     *
     *
     * 3. If we dont receive a screenX & screenY position, we create a new tabgroup + tab at the app windows existing position.
     *
     * @param tab The tab/application to be ejected from it's current tab group
     * @param options Details about the eject target. Determines what happens to the tab once it is ejected.
     */
    public async ejectTab(tab: TabIdentifier, options: Partial<TabWindowOptions>): Promise<void> {
        // Get the tab that was ejected.
        const ejectedTab: DesktopWindow|null = this._model.getWindow(tab);
        const tabGroup: DesktopTabGroup|null = ejectedTab && ejectedTab.getTabGroup();

        // if the tab is not valid then return out of here!
        if (!ejectedTab || !tabGroup) {
            console.error('Attempted to eject tab which is not in a tabgroup');
            throw new Error('Specified window is not in a tabGroup.');
        }

>>>>>>> 4463049b
        // If we have a screen position we check if there is a tab group + tab window underneath
        const isOverTabWindow: DesktopWindow|null = (options.x && options.y) ? this._model.getWindowAt(options.x, options.y) : null;
        const isOverTabGroup: DesktopTabGroup|null = isOverTabWindow && isOverTabWindow.getTabGroup();

        // Decide what to do with the tab
        if (!isOverTabWindow) {
            // Move tab out of tab group
            if (options.x && options.y) {
                const prevHalfSize = ejectedTab.getState().halfSize;
                const halfSize = {x: prevHalfSize.x, y: prevHalfSize.y + tabGroup.config.height / 2};
                const center = {x: options.x + halfSize.x, y: options.y + halfSize.y};
                await tabGroup.removeTab(ejectedTab, {center, halfSize});
            } else {
                await tabGroup.removeTab(ejectedTab);
            }
            await ejectedTab.bringToFront();
        } else if (isOverTabGroup !== tabGroup) {
            // Move into another tab group
            if (this.applicationConfigManager.compareConfigBetweenApplications(isOverTabWindow.getIdentity().uuid, ejectedTab.getIdentity().uuid)) {
                if (isOverTabGroup) {
                    await tabGroup.removeTab(ejectedTab, null);
                    await isOverTabGroup.addTab(ejectedTab);
                } else {
                    await tabGroup.removeTab(ejectedTab, null);
                    await this.createTabGroupWithTabs([isOverTabWindow.getIdentity(), ejectedTab.getIdentity()]);
                }
            }
        } else {
            // Tab has been dragged and dropped onto the same tab group, do nothing.
            // This was probably a tab re-ordering operation. This is handled separately.
        }
    }
}<|MERGE_RESOLUTION|>--- conflicted
+++ resolved
@@ -3,11 +3,7 @@
 import {DesktopModel} from '../model/DesktopModel';
 import {DesktopSnapGroup} from '../model/DesktopSnapGroup';
 import {DesktopTabGroup} from '../model/DesktopTabGroup';
-<<<<<<< HEAD
-import {DesktopWindow, WindowIdentity} from '../model/DesktopWindow';
-=======
 import {DesktopWindow, WindowIdentity, WindowState} from '../model/DesktopWindow';
->>>>>>> 4463049b
 import {Rectangle} from '../snapanddock/utils/RectUtils';
 
 import {ApplicationConfigManager} from './components/ApplicationConfigManager';
@@ -52,52 +48,6 @@
      */
     public get dragWindowManager(): DragWindowManager {
         return this._dragWindowManager;
-<<<<<<< HEAD
-    }
-
-    /**
-     * Returns the application config manager that holds any configuration data that has been set for each application
-     */
-    public get applicationConfigManager(): ApplicationConfigManager {
-        return this.mApplicationConfigManager;
-    }
-
-    /**
-     * Creates a new tab group with provided tabs.  Will use the UI and position of the first Identity provided for positioning.
-     * @param tabIdentities An array of Identities to add to a group.
-     */
-    public async createTabGroupWithTabs(tabIdentities: TabIdentifier[], activeTab?: TabIdentifier) {
-        if (tabIdentities.length < 2) {
-            console.error('createTabGroup called fewer than 2 tab identifiers');
-            throw new Error('Must provide at least 2 Tab Identifiers');
-        }
-
-        const firstWindow: DesktopWindow|null = this._model.getWindow(tabIdentities[0]);
-        const firstWindowBounds: Rectangle = firstWindow ? firstWindow.getState() : {center: {x: 300, y: 300}, halfSize: {x: 300, y: 200}};
-        const config: ApplicationUIConfig = this.mApplicationConfigManager.getApplicationUIConfig(tabIdentities[0].uuid);
-        const options: TabWindowOptions = {
-            ...config,
-            x: firstWindowBounds.center.x - firstWindowBounds.halfSize.x,
-            y: firstWindowBounds.center.y - firstWindowBounds.halfSize.y,
-            width: firstWindowBounds.halfSize.x * 2
-        };
-
-        const snapGroup: DesktopSnapGroup = new DesktopSnapGroup();
-        const group: DesktopTabGroup = new DesktopTabGroup(this._model, snapGroup, options);
-        const tabs: DesktopWindow[] = tabIdentities.map((identity: WindowIdentity) => this._model.getWindow(identity))
-                                          .filter((tab: DesktopWindow|null): tab is DesktopWindow => tab !== null);
-
-        if (tabs.length !== tabIdentities.length) {
-            if (tabs.length < 2) {
-                throw new Error(
-                    'Must have at least two valid tab identities to create a tab group: ' +
-                    tabIdentities.map(identity => `${identity.uuid}/${identity.name}`).join('\n'));
-            } else {
-                console.warn(
-                    'Tab list contained ' + (tabIdentities.length - tabs.length) + ' invalid identities', tabIdentities, tabs.map(tab => tab.getIdentity()));
-            }
-        }
-=======
     }
 
     /**
@@ -208,149 +158,8 @@
             return {tabs, groupInfo};
         }));
     }
->>>>>>> 4463049b
-
-        await group.addTabs(tabs, activeTab);
-
-<<<<<<< HEAD
-        if (tabs[0].getState().state === 'maximized') {
-            group.maximize();
-        }
-    }
-
-    /**
-     * Removes a tab from a tab group.
-     *
-     * If given ID is invalid or doesn't belong to a tab set, method call has no effect.
-     *
-     * @param {TabIdentifier} tabID The identity of the tab to remove.
-     */
-    public async removeTab(tabID: TabIdentifier): Promise<void> {
-        const tab: DesktopWindow|null = this._model.getWindow(tabID);
-        const group: DesktopTabGroup|null = tab && tab.getTabGroup();
-
-        if (group) {
-            await group.removeTab(tab!);
-        }
-    }
-
-    public async swapTab(toRemove: TabIdentifier, toAdd: TabIdentifier): Promise<void> {
-        const tabToAdd: DesktopWindow|null = this._model.getWindow(toAdd);
-        const tabToRemove: DesktopWindow|null = this._model.getWindow(toRemove);
-        const group: DesktopTabGroup|null = tabToRemove && tabToRemove.getTabGroup();
-
-        if (!tabToRemove || !group) {
-            throw new Error(`No tab group found for ${toRemove}`);
-        } else if (!tabToAdd) {
-            throw new Error(`No window found for ${toAdd}`);
-        }
-
-        return group.swapTab(tabToRemove, tabToAdd);
-    }
-
-    /**
-     * Gathers information from tab sets and their tabs, and returns as a JSON object back to the requesting application/window.
-     */
-    public async getTabSaveInfo(): Promise<TabBlob[]> {
-        const tabGroups: ReadonlyArray<DesktopTabGroup> = this._model.getTabGroups();
-
-        return Promise.all(tabGroups.map(async (group: DesktopTabGroup) => {
-            const tabs: TabIdentifier[] = group.tabs.map((tab: DesktopWindow) => {
-                return tab.getIdentity();
-            });
-
-            const appRect: Rectangle = group.activeTab.getState();
-            const groupRect: Rectangle = group.window.getState();
-            const groupInfo = {
-                url: group.config.url,
-                active: group.activeTab.getIdentity(),
-                dimensions: {
-                    x: groupRect.center.x - groupRect.halfSize.x,
-                    y: groupRect.center.y - groupRect.halfSize.y,
-                    width: groupRect.halfSize.x * 2,
-                    tabGroupHeight: groupRect.halfSize.y * 2,
-                    appHeight: appRect.halfSize.y * 2
-                }
-            };
-
-            return {tabs, groupInfo};
-        }));
-    }
-
-
-    /**
-     * Takes a tabblob and restores windows based on the blob
-     * @function createTabGroupsFromMultipleWindows
-     * @param tabBlob[] Restoration data
-     */
-    public async createTabGroupsFromTabBlob(tabBlob: TabBlob[]): Promise<void> {
-        if (!tabBlob) {
-            console.error('Unable to create tabgroup - no blob supplied');
-            throw new Error('Unable to create tabgroup - no blob supplied');
-        }
-
-        for (const blob of tabBlob) {
-            const newTabWindowOptions: TabWindowOptions = {
-                url: blob.groupInfo.url,
-                x: blob.groupInfo.dimensions.x,
-                y: blob.groupInfo.dimensions.y,
-                height: blob.groupInfo.dimensions.tabGroupHeight,
-                width: blob.groupInfo.dimensions.width,
-            };
-
-            // Each tab set will be a stand-alone snap group
-            const snapGroup: DesktopSnapGroup = new DesktopSnapGroup();
-
-            // Create new tabgroup
-            const model: DesktopModel = this._model;
-            const group: DesktopTabGroup = new DesktopTabGroup(this._model, snapGroup, newTabWindowOptions);
-            const tabs: DesktopWindow[] = blob.tabs.map(tab => model.getWindow(tab)).filter((tab): tab is DesktopWindow => !!tab);
-
-            if (tabs.length >= 2) {
-                // Position first tab (positions of tabstrip and subsequent tabs will all be based on this)
-                const bounds: Rectangle = {
-                    center: {x: newTabWindowOptions.x + (newTabWindowOptions.width / 2), y: newTabWindowOptions.y + (newTabWindowOptions.height / 2)},
-                    halfSize: {x: newTabWindowOptions.width / 2, y: newTabWindowOptions.height / 2}
-                };
-                await tabs[0].applyProperties(bounds);
-
-                // Add tabs to group
-                await group.addTabs(tabs, blob.groupInfo.active);
-            } else {
-                console.error('Not enough valid tab identifiers within tab blob to form a tab group', blob.tabs);
-            }
-        }
-    }
-
-    /**
-     * Ejects or moves a tab/tab group based criteria passed in.
-     *
-     * 1. If we receive a screenX & screenY position, we check if a tab group + tab app is under that point.  If there is a window under that point we check if
-     * their URLs match and if they do, we allow tabbing to occur.  If not, we cancel out.
-     *
-     *
-     * 2. If we receive a screenX & screenY position, we check if a tab group + tab app is under that point.  If there is not a window under that point we
-     * create a new tab group + tab at the screenX & screenY provided if there are more than 1 tabs in the original group. If there is only one tab we move the
-     * window.
-     *
-     *
-     * 3. If we dont receive a screenX & screenY position, we create a new tabgroup + tab at the app windows existing position.
-     *
-     * @param tab The tab/application to be ejected from it's current tab group
-     * @param options Details about the eject target. Determines what happens to the tab once it is ejected.
-     */
-    public async ejectTab(tab: TabIdentifier, options: Partial<TabWindowOptions>): Promise<void> {
-        // Get the tab that was ejected.
-        const ejectedTab: DesktopWindow|null = this._model.getWindow(tab);
-        const tabGroup: DesktopTabGroup|null = ejectedTab && ejectedTab.getTabGroup();
-
-        // if the tab is not valid then return out of here!
-        if (!ejectedTab || !tabGroup) {
-            console.error('Attempted to eject tab which is not in a tabgroup');
-            throw new Error('Specified window is not in a tabGroup.');
-        }
-
-=======
+
+
     /**
      * Takes a tabblob and restores windows based on the blob
      * @function createTabGroupsFromMultipleWindows
@@ -457,7 +266,6 @@
             throw new Error('Specified window is not in a tabGroup.');
         }
 
->>>>>>> 4463049b
         // If we have a screen position we check if there is a tab group + tab window underneath
         const isOverTabWindow: DesktopWindow|null = (options.x && options.y) ? this._model.getWindowAt(options.x, options.y) : null;
         const isOverTabGroup: DesktopTabGroup|null = isOverTabWindow && isOverTabWindow.getTabGroup();
