import {ApplicationUIConfig, Bounds, TabIdentifier, TabPackage, TabWindowOptions} from '../../client/types';

import {APIHandler} from './APIHandler';
import {DragWindowManager} from './DragWindowManager';
import {EventHandler} from './EventHandler';
import {Tab} from './Tab';
import {TabAPIActionProcessor} from './TabAPIActionProcessor';
import {TabGroup} from './TabGroup';
import {ZIndexer} from './ZIndexer';

interface GroupTabBounds extends Bounds {
    group: TabGroup;
}

/**
 * The overarching class for the Tab Service.
 */
export class TabService {
    /**
     * Handle of this Tab Service Instance.
     */
    public static INSTANCE: TabService;

    /**
     * Handle to the Tabbing API Handler
     */
    public apiHandler: APIHandler;

    /**
     * Reference to any application UI configurations set via setTabClient API
     */
    private _applicationUIConfigs: ApplicationUIConfig[];

    /**
     * Contains all the tabsets of this service.
     */
    private _tabGroups: TabGroup[];

    /**
     * Handle to the AppApi Handler.
     */
    private _eventHandler: EventHandler;

    /**
     * Handle to the TabAPIActionProcessor
     */
    private mTabApiEventHandler: TabAPIActionProcessor;

    /**
     * Handle to the DragWindowManager
     */
    private _dragWindowManager: DragWindowManager;

    /**
     * Handle to the ZIndexer
     */
    private _zIndexer: ZIndexer = new ZIndexer();

    private _applicationUIConfigurations: ApplicationUIConfig[];


    /**
     * Constructor of the TabService Class.
     */
    constructor() {
        this._tabGroups = [];
<<<<<<< HEAD
        this._applicationUIConfigurations = [];
=======
        this._applicationUIConfigs = [];

>>>>>>> e4351ed0
        this._dragWindowManager = new DragWindowManager();
        this._dragWindowManager.init();

        this._eventHandler = new EventHandler(this);
        this.apiHandler = new APIHandler(this);

        this.mTabApiEventHandler = new TabAPIActionProcessor(this);
        this.mTabApiEventHandler.init();

        TabService.INSTANCE = this;
    }

    public getAppUIConfig(uuid: string) {
        const conf = this._applicationUIConfigurations.find(config => config.uuid === uuid);

        if (conf) {
            return conf.config;
        }

        return;
    }

    public addAppUIConfig(uuid: string, config: TabWindowOptions) {
        if (!this.getAppUIConfig(uuid)) {
            this._applicationUIConfigurations.push({uuid, config});
        }
    }

    /**
     * Creates a new tab group
     * @param {TabWindowOptions} WindowOptions Window Options used to create the tab group window (positions, dimensions, url, etc...)
     * @returns {TabGroup} TabGroup
     */
    public async addTabGroup(windowOptions: TabWindowOptions): Promise<TabGroup> {
        const group = new TabGroup(windowOptions);
        // await group.init();

        this._tabGroups.push(group);

        return group;
    }

    /**
     * Finds an applications UI Configuration, if present.
     * @param {string} uuid The UUID of the application we are searching for.
     */
    public getAppUIConfig(uuid: string) {
        return this._applicationUIConfigs.find((config) => {
            return config.uuid === uuid;
        });
    }

    /**
     * Adds a custom UI configuration for an applications tab strip.
     * @param uuid UUID of the application to add.
     * @param config Configuration of the applications UI
     */
    public addAppUIConfig(uuid: string, config: ApplicationUIConfig) {
        if (!this.getAppUIConfig(uuid)) {
            this._applicationUIConfigs.push(config);
        }
    }

    /**
     * Removes the tab group from the service and optionally closes all the groups tab windows.
     * @param ID ID of the tab group to remove.
     * @param closeApps Flag if we should close the groups tab windows.
     */
    public async removeTabGroup(ID: string, closeApps: boolean): Promise<void> {
        const groupIndex = this._getGroupIndex(ID);

        if (groupIndex !== -1) {
            const group = this._tabGroups[groupIndex];

            await group.removeAllTabs(closeApps);
            await group.window.close(true);

            this._tabGroups.splice(groupIndex, 1);
        }
    }

    /**
     * Returns a tab group searched by its ID.
     * @param ID ID of the tab group to find.
     * @returns {TabGroup | undefined} TabGroup
     */
    public getTabGroup(ID: string): TabGroup|undefined {
        return this._tabGroups.find((group: TabGroup) => {
            return group.ID === ID;
        });
    }

    /**
     * Returns a tab group searched by a tab it contains.
     * @param ID ID of the tab group to find.
     * @returns {TabGroup | undefined} Tabgroup
     */
    public getTabGroupByApp(ID: TabIdentifier): TabGroup|undefined {
        return this._tabGroups.find((group: TabGroup) => {
            return group.tabs.some((tab: Tab) => {
                const tabID = tab.ID;
                return tabID.name === ID.name && tabID.uuid === ID.uuid;
            });
        });
    }

    /**
     * Returns an individual Tab.
     * @param ID ID of the tab to get.
     */
    public getTab(ID: TabIdentifier): Tab|undefined {
        const group = this.getTabGroupByApp(ID);

        if (group) {
            return group.getTab(ID);
        }

        return;
    }

    /**
     * Creates a new tab group with provided tabs.  Will use the UI and position of the first Identity provided for positioning.
     * @param tabs An array of Identities to add to a group.
     */
    public async createTabGroupWithTabs(tabs: TabIdentifier[]) {
        if (tabs.length === 0) {
            return Promise.reject('Must provide at least 1 Tab Identifier');
        }
        const firstTab = tabs.shift();

        if (!firstTab) {
            return Promise.reject('Must provide at least 1 Tab Identifier');
        }

        const group = await this.addTabGroup({});

        await group.addTab({tabID: firstTab});

        for (const tab of tabs) {
            await group.addTab({tabID: tab});
        }

        return;
    }

    /**
     * Checks for any windows that is under a specific point.
     * @param {number} x X Coordinate
     * @param {number} y Y Coordinate
     * @returns {TabGroup | null}
     */
    public async isPointOverTabGroup(x: number, y: number): Promise<TabGroup|null> {
        const groupTabBounds = await Promise.all(this._tabGroups.map(async group => {
            const activeTabBoundsP = group.activeTab.window.getWindowBounds();
            const groupBoundsP = group.window.getWindowBounds();
            const activeTabShowingP = group.activeTab.window.isShowing();

            const [activeTabBounds, groupBounds, activeTabShowing] = await Promise.all([activeTabBoundsP, groupBoundsP, activeTabShowingP]);

            if (!activeTabShowing) {
                return;
            }

            return {group, top: groupBounds.top!, left: groupBounds.left!, width: groupBounds.width!, height: groupBounds.height! + activeTabBounds.height!};
        }));

        const result: GroupTabBounds[] = groupTabBounds.filter((group): group is GroupTabBounds => {
            if (!group) {
                return false;
            }

            return x > group.left && x < group.width + group.left && y > group.top && y < group.top + group.height;
        });

        if (result) {
            const topOrdered = this._zIndexer.getTop(result.map(group => {
                return {uuid: group.group.activeTab.ID.uuid, name: group.group.activeTab.ID.name};
            }));

            if (topOrdered) {
                const f = result.find(g => {
                    return g.group.activeTab.ID.uuid === topOrdered[0].uuid && g.group.activeTab.ID.name === topOrdered[0].name;
                });

                if (f) {
                    return f.group;
                }
            }
        }

        return null;
    }

    /**
     * Returns the array index of a tab group.
     * @param ID ID of the tab group to search.
     * @returns {number} Index number.
     */
    private _getGroupIndex(ID: string): number {
        return this._tabGroups.findIndex((tab: TabGroup) => {
            return tab.ID === ID;
        });
    }

    /**
     * Returns the DragWindowManager instance.
     * @returns {DragWindowManager} DragWindowManager
     */
    public get dragWindowManager(): DragWindowManager {
        return this._dragWindowManager;
    }

    /**
     * Returns the Tab Group Array
     * @returns {TabGroup[]} Tab Groups Array
     */
    public get tabGroups(): TabGroup[] {
        return this._tabGroups;
    }
}<|MERGE_RESOLUTION|>--- conflicted
+++ resolved
@@ -64,12 +64,7 @@
      */
     constructor() {
         this._tabGroups = [];
-<<<<<<< HEAD
         this._applicationUIConfigurations = [];
-=======
-        this._applicationUIConfigs = [];
-
->>>>>>> e4351ed0
         this._dragWindowManager = new DragWindowManager();
         this._dragWindowManager.init();
 
