import {Identity} from 'hadouken-js-adapter/out/types/src/identity';

import {TabBlob, TabIdentifier, TabWindowOptions} from '../../client/types';
import {SnapService} from '../snapanddock/SnapService';
import {SnapWindow, WindowState} from '../snapanddock/SnapWindow';
import {Point} from '../snapanddock/utils/PointUtils';
import {RectUtils} from '../snapanddock/utils/RectUtils';

import {Tab} from './Tab';
import {TabGroup} from './TabGroup';
import {TabService} from './TabService';
import {ZIndexer} from './ZIndexer';

/**
 * Ejects or moves a tab/tab group based criteria passed in.
 *
 * 1. If we receive a screenX & screenY position, we check if a tab group + tab app is under that point.  If there is a window under that point we check if
 * their URLs match and if they do, we allow tabbing to occur.  If not, we cancel out.
 *
 *
 * 2. If we receive a screenX & screenY position, we check if a tab group + tab app is under that point.  If there is not a window under that point we create a
 * new tab group + tab at the screenX & screenY provided if there are more than 1 tabs in the original group. If there is only one tab we move the window.
 *
 *
 * 3. If we dont receive a screenX & screenY position, we create a new tabgroup + tab at the app windows existing position.
 *
 * @param tabService The service itself which holds the tab groups
 * @param message Application or tab to be ejected
 */
export async function ejectTab(message: TabIdentifier & TabWindowOptions, tabGroup?: TabGroup | undefined) {
    const tabService: TabService = TabService.INSTANCE;

    // Get the tab that was ejected.
    const ejectedTab: Tab|undefined =
        tabGroup ? tabGroup.getTab({name: message.name, uuid: message.uuid}) : tabService.getTab({uuid: message.uuid, name: message.name});

    // if the tab is not valid then return out of here!
    if (!ejectedTab) {
        return Promise.reject('No tab in group?');
    }

    // Default result is null (no window)
    let isOverTabWindowResult: TabIdentifier|null = null;

    // If we have a screenX & screenY we check if there is a tab group + tab window underneath
    if (message.screenX && message.screenY) {
        isOverTabWindowResult =
            getWindowAt(message.screenX, message.screenY /*, ejectedTab.ID*/);  // await tabService.isPointOverTabGroup(message.screenX, message.screenY);
    }

    // If there is a window underneath our point
    if (isOverTabWindowResult && tabService.getTabGroupByApp(isOverTabWindowResult) === tabGroup) {
        // If the window under our point is in the same group as the one being dragged, we do nothing
        return;
    } else if (isOverTabWindowResult) {
        const isOverTabGroup = tabService.getTabGroupByApp(isOverTabWindowResult);
        if (tabService.applicationConfigManager.compareConfigBetweenApplications(isOverTabWindowResult.uuid, ejectedTab.ID.uuid)) {
            if (isOverTabGroup) {
                if (isOverTabGroup.ID !== ejectedTab.tabGroup.ID) {
                    await ejectedTab.tabGroup.removeTab(ejectedTab.ID, false, true, true, false);
                    console.log('removing tab to add to existing group.');
                    const tab = await new Tab({tabID: ejectedTab.ID}).init();
                    await isOverTabGroup.addTab(tab);
                }
            } else {
<<<<<<< HEAD
                await ejectedTab.tabGroup.removeTab(ejectedTab.ID, false, true, true, false);
                await TabService.INSTANCE.createTabGroupWithTabs([isOverTabWindowResult, ejectedTab.ID]);
                console.log('making a new group.');
=======
                await tabService.createTabGroupWithTabs([isOverTabWindowResult, ejectedTab.ID]);
>>>>>>> d2a3317d
            }
        }
    } else {
        await ejectedTab.tabGroup.removeTab(ejectedTab.ID, false, true, true, true);
        console.log('removed tab in not over a window');

        if (message.screenX && message.screenY) {
            console.log('moving with x,y');
            ejectedTab.window.moveTo(message.screenX!, message.screenY!);
            ejectedTab.window.show();
            return;
        }

        const bounds = await ejectedTab.window.getWindowBounds();
        console.log('moving to current spot');
        ejectedTab.window.moveTo(bounds.left, bounds.top);
        ejectedTab.window.show();
        return;
    }

    return;
}


/**
 * Takes a tabblob and restores windows based on the blob
 * @function createTabGroupsFromMultipleWindows
 * @param tabBlob[] Restoration data
 */
export async function createTabGroupsFromTabBlob(tabBlob: TabBlob[]): Promise<void> {
    if (!tabBlob) {
        return Promise.reject('No tab blob supplied');
    }

    for (const blob of tabBlob) {
        const newTabWindowOptions: TabWindowOptions = {
            url: blob.groupInfo.url,
            screenX: blob.groupInfo.dimensions.x,
            screenY: blob.groupInfo.dimensions.y,
            height: blob.groupInfo.dimensions.tabGroupHeight,
            width: blob.groupInfo.dimensions.width,
        };

        // Create new tabgroup
        const group: TabGroup = await TabService.INSTANCE.addTabGroup(newTabWindowOptions);

        for (const tab of blob.tabs) {
            const existingTab: Tab|undefined = TabService.INSTANCE.getTab({uuid: tab.uuid, name: tab.name});

            // if (existingTab) {
            //     await existingTab.tabGroup.removeTab(existingTab.ID, false, true);
            // }

            const newTab: Tab|undefined = await group.addTab(existingTab || await new Tab({tabID: tab}).init(), false, false);

            if (!newTab) {
                console.error('No tab was added');
                return;
            }
        }

        await group.realignApps();
        await group.switchTab({uuid: blob.groupInfo.active.uuid, name: blob.groupInfo.active.uuid});
    }
}

(window as Window & {createTabGroupsFromMultipleWindows: Function}).createTabGroupsFromMultipleWindows = createTabGroupsFromTabBlob;

/**
 * Creates a UUIDv4() ID
 * Sourced from https://stackoverflow.com/questions/105034/create-guid-uuid-in-javascript
 */
export function uuidv4(): string {
    //@ts-ignore Black Magic
    return ([1e7] + -1e3 + -4e3 + -8e3 + -1e11).replace(/[018]/g, c => (c ^ (crypto.getRandomValues(new Uint8Array(1))[0] & (15 >> (c / 4)))).toString(16));
}

/**
 * Finds a window at a specific coordinate.
 * @param {number} x Screen X Coord
 * @param {number} y Screen Y Coord
 * @param {Identity} exclude Window to exclude from the search
 */
export function getWindowAt(x: number, y: number, exclude?: Identity) {
    const point: Point = {x, y};
    const id = exclude ? `${exclude.uuid}/${exclude.name}` : null;
    const windows: SnapWindow[] = (window as Window & {snapService: SnapService}).snapService['windows'];
    const windowsAtPoint: SnapWindow[] = windows.filter((window: SnapWindow) => {
        const state: WindowState = Object.assign({}, window.getState());

        // Hack to deal with tabstrips being unknown to the snapservice
        const tabGroup = TabService.INSTANCE.getTabGroupByApp(window.getIdentity());
        if (tabGroup) {
            state.center = {x: state.center.x, y: state.center.y - 30};
            state.halfSize = {x: state.halfSize.x, y: state.halfSize.y + 15};
        }

        return window.getId() !== id && !window.getState().hidden && RectUtils.isPointInRect(state.center, state.halfSize, point);
    });



    const sortedWindows: TabIdentifier[]|null = ZIndexer.INSTANCE.getTop(windowsAtPoint.map(window => window.getIdentity()));

    return (sortedWindows && sortedWindows[0]) || null;
}<|MERGE_RESOLUTION|>--- conflicted
+++ resolved
@@ -27,7 +27,7 @@
  * @param tabService The service itself which holds the tab groups
  * @param message Application or tab to be ejected
  */
-export async function ejectTab(message: TabIdentifier & TabWindowOptions, tabGroup?: TabGroup | undefined) {
+export async function ejectTab(message: TabIdentifier&TabWindowOptions, tabGroup?: TabGroup|undefined) {
     const tabService: TabService = TabService.INSTANCE;
 
     // Get the tab that was ejected.
@@ -58,33 +58,24 @@
             if (isOverTabGroup) {
                 if (isOverTabGroup.ID !== ejectedTab.tabGroup.ID) {
                     await ejectedTab.tabGroup.removeTab(ejectedTab.ID, false, true, true, false);
-                    console.log('removing tab to add to existing group.');
                     const tab = await new Tab({tabID: ejectedTab.ID}).init();
                     await isOverTabGroup.addTab(tab);
                 }
             } else {
-<<<<<<< HEAD
                 await ejectedTab.tabGroup.removeTab(ejectedTab.ID, false, true, true, false);
                 await TabService.INSTANCE.createTabGroupWithTabs([isOverTabWindowResult, ejectedTab.ID]);
-                console.log('making a new group.');
-=======
-                await tabService.createTabGroupWithTabs([isOverTabWindowResult, ejectedTab.ID]);
->>>>>>> d2a3317d
             }
         }
     } else {
         await ejectedTab.tabGroup.removeTab(ejectedTab.ID, false, true, true, true);
-        console.log('removed tab in not over a window');
 
         if (message.screenX && message.screenY) {
-            console.log('moving with x,y');
             ejectedTab.window.moveTo(message.screenX!, message.screenY!);
             ejectedTab.window.show();
             return;
         }
 
         const bounds = await ejectedTab.window.getWindowBounds();
-        console.log('moving to current spot');
         ejectedTab.window.moveTo(bounds.left, bounds.top);
         ejectedTab.window.show();
         return;
