import {TabIdentifier, TabWindowOptions} from '../../client/types';
import {SnapService} from '../snapanddock/SnapService';
import {SnapWindow} from '../snapanddock/SnapWindow';

import {AsyncWindow} from './asyncWindow';
import {Tab} from './Tab';
import {TabGroup} from './TabGroup';

/**
 * Handles the window for the Tab
 */
export class TabWindow extends AsyncWindow {
    /**
     * Handle to the Tab which this window belongs.
     */
    private _tab: Tab;

    /**
     * The initial options of the tab window.
     */
    private _initialWindowOptions!: fin.WindowOptions;

    /**
     * The intitial bounds of the tab window.
     */
    private _initialWindowBounds!: fin.WindowBounds;

    /**
     * Constructor of the TabWindow Class.
     * @param tab Tab that the window belongs to.
     * @param tabID Identifier of the tab app window (uuid, name)
     */
    constructor(tab: Tab, tabID: TabIdentifier) {
        super();
        this._tab = tab;

        this._window = fin.desktop.Window.wrap(tabID.uuid, tabID.name);
    }

    /**
     * Initializes the async methods required for the TabWindow class.
     */
    public async init(): Promise<void> {
        [this._initialWindowOptions, this._initialWindowBounds] = await Promise.all([this.getWindowOptions(), this.getWindowBounds()]);
        this._createWindowEventListeners();
        // @ts-ignore resizeRegion.sides is valid.  Its not in the type file.
        return this.updateWindowOptions({showTaskbarIcon: false, frame: false, resizeRegion: {sides: {top: false}}});
    }

    /**
     * deinitializes the async methods required for the TabWindow class.
     */
    public async deInit(): Promise<void> {
        const bounds = await this.getWindowBounds();
        await this._window.resizeTo(bounds.width, bounds.height + this._tab.tabGroup.window.initialWindowOptions.height!, 'bottom-left');

        // Check if the window should have a frame
        const identity: TabIdentifier = this._tab.ID;
        const id = `${identity.uuid}/${identity.name}`;
        const windows: SnapWindow[] = (window as Window & {snapService: SnapService}).snapService['windows'];
        const snapWindow: SnapWindow|undefined = windows.find(window => window.getId() === id);
        const hasFrame: boolean = !snapWindow || snapWindow.getState().frame;  // If can't find the window (shouldn't be possible), assume window had a frame

        // @ts-ignore resizeRegion.sides is valid.  Its not in the type file.
        return this.updateWindowOptions({showTaskbarIcon: true, frame: hasFrame, resizeRegion: {sides: {top: true}}});
    }

    /**
     * Hides the tab window.
     */
    public async hideWindow() {
        return this._window.hide();
    }

    /**
     * Shows the tab window. If the window is minimized we will restore it.
     */
    public async showWindow() {
        const state = await this.getState();

        if (state === 'minimized') {
            this._window.restore();
        }

        return this._window.show();
    }

    /**
     * Aligns the position of this tab window to the position of the tab set group window.
     */
    public async alignPositionToTabGroup(): Promise<void> {
        this._window.leaveGroup();
        const groupWindow = this._tab.tabGroup.window;
        const groupActiveTab = this._tab.tabGroup.activeTab || this._tab.tabGroup.tabs[0];

        const tabGroupBoundsP = groupWindow.getWindowBounds();
        const tabBoundsP = groupActiveTab ? groupActiveTab.window.getWindowBounds() : this.getWindowBounds();

        const [tabGroupBounds, tabBounds] = await Promise.all([tabGroupBoundsP, tabBoundsP]);

        const resize = new Promise((res, rej) => {
            this._window.resizeTo(tabGroupBounds.width!, tabBounds.height!, 'top-left', res, rej);
        });

        const moveTo = new Promise((res, rej) => {
            this._window.moveTo(tabGroupBounds.left!, tabGroupBounds.top! + tabGroupBounds.height!, res, rej);
        });

        await Promise.all([resize, moveTo]);

        this._window.joinGroup(groupWindow.finWindow);
    }

    /**
     * Initializes event listeners for this windows events.
     */
    protected _createWindowEventListeners(): void {
<<<<<<< HEAD
        this._window.addEventListener('minimized', this._onMinimize);

        this._window.addEventListener('maximized', this._onMaximize);

        this._window.addEventListener('closed', this._onClose);
    }

    public removeEventListeners() {
        this._window.removeEventListener('minimized', this._onMinimize);
        this._window.removeEventListener('maximized', this._onMaximize);
        this._window.removeEventListener('closed', this._onClose);
        this._window.removeEventListener('focused', this._onFocus);
=======
        this._window.addEventListener('closed', this._onClose);
    }

    public removeEventListeners(): void {
        this._window.removeEventListener('closed', this._onClose);
>>>>>>> a04aa1ae
    }

    /**
     * Handles when the window is minimized.  If the window being minimized is the active tab, we will minimize the tab group as well.
     */
    private _onMinimize = () => {
        if (this._tab === this._tab.tabGroup.activeTab) {
            this._tab.tabGroup.window.minimizeGroup();
        }
    }

    /**
     * Handles when the window is maximized. This will maximize the tab group.
     */
    private _onMaximize = () =>{
        this._tab.tabGroup.window.maximizeGroup();
    }

    /**
     * Handles when the window is restored.  If this is the active tab then we will restore the entire tab group.  If not we will set the active tab to the
     * window restored, then restore the tab group.
     */
    private _onRestore(): void {
        if (this._tab === this._tab.tabGroup.activeTab) {
            this._tab.tabGroup.window.restoreGroup();
        } else {
            this._tab.tabGroup.switchTab(this._tab.ID);
            this._tab.tabGroup.window.restoreGroup();
        }
    }

    /**
     * Handles when the window is closed.  This will remove it from the tab group.
     */
<<<<<<< HEAD
    private _onClose = () => {
        this._tab.tabGroup.removeTab(this._tab.ID, false, true);
    }
=======
    private _onClose =
        () => {
            this._tab.tabGroup.removeTab(this._tab.ID, false, true);
        }
>>>>>>> a04aa1ae

    /**
     * Handles when the window is focused.  If we are not the active window we will set the window being focused to be the active.
     */
    private _onFocus = () => {
        this._tab.tabGroup.window.finWindow.bringToFront();
    }

    /**
     * Handles when the windows bounds have changed.  If we are the active tab + maximized state then we will call a restore on the tab group to shrink us back
     * down to before maximized size.
     */
    private _onBoundsChanged() {
        if (this._tab === this._tab.tabGroup.activeTab) {
            if (this._tab.tabGroup.window.isMaximized) {
                this._tab.tabGroup.window.restoreGroup();
            }
        }
    }

    /**
     * Returns the window options set during initialization.
     * @returns {fin.WindowOptions} Fin.WindowOptions
     */
    public get windowOptions(): fin.WindowOptions {
        return this._initialWindowOptions;
    }
}<|MERGE_RESOLUTION|>--- conflicted
+++ resolved
@@ -115,12 +115,12 @@
      * Initializes event listeners for this windows events.
      */
     protected _createWindowEventListeners(): void {
-<<<<<<< HEAD
         this._window.addEventListener('minimized', this._onMinimize);
 
         this._window.addEventListener('maximized', this._onMaximize);
 
         this._window.addEventListener('closed', this._onClose);
+        this._window.addEventListener('focused', this._onFocus);
     }
 
     public removeEventListeners() {
@@ -128,13 +128,6 @@
         this._window.removeEventListener('maximized', this._onMaximize);
         this._window.removeEventListener('closed', this._onClose);
         this._window.removeEventListener('focused', this._onFocus);
-=======
-        this._window.addEventListener('closed', this._onClose);
-    }
-
-    public removeEventListeners(): void {
-        this._window.removeEventListener('closed', this._onClose);
->>>>>>> a04aa1ae
     }
 
     /**
@@ -169,16 +162,10 @@
     /**
      * Handles when the window is closed.  This will remove it from the tab group.
      */
-<<<<<<< HEAD
-    private _onClose = () => {
-        this._tab.tabGroup.removeTab(this._tab.ID, false, true);
-    }
-=======
     private _onClose =
         () => {
             this._tab.tabGroup.removeTab(this._tab.ID, false, true);
         }
->>>>>>> a04aa1ae
 
     /**
      * Handles when the window is focused.  If we are not the active window we will set the window being focused to be the active.
