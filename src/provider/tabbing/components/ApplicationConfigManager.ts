import {ApplicationUIConfig} from '../../../client/types';
<<<<<<< HEAD
import { Signal2 } from '../../Signal';
=======
>>>>>>> 4463049b

export const DEFAULT_UI_URL = (() => {
    let providerLocation = window.location.href;

    if (providerLocation.indexOf('http://localhost') === 0) {
        // Work-around for fake provider used within test runner
        providerLocation = providerLocation.replace('/test', '/provider');
    }

    // Locate the default tabstrip HTML page, relative to the location of the provider
    return providerLocation.replace('provider.html', 'tabbing/tabstrip/tabstrip.html');
})();

/**
 * Class that handles which application configuration to use for the app and all its child windows
 */
export class ApplicationConfigManager {
<<<<<<< HEAD
    public static DEFAULT_CONFIG: ApplicationUIConfig = {url: DEFAULT_UI_URL, height: 60};

    /**
     * When an application config is added to the stack
     */
    public static onApplicationConfigCreated: Signal2<string, ApplicationUIConfig> = new Signal2();
=======
    private static DEFAULT_CONFIG: ApplicationUIConfig = {url: DEFAULT_UI_URL, height: 60};
>>>>>>> 4463049b

    /**
     * @private
     * Container for all application configurations
     */
    private mApplicationUIConfigurations: {[uuid: string]: ApplicationUIConfig};

    /**
     * Constructor for ApplicationConfigManager class
     */
    constructor() {
        this.mApplicationUIConfigurations = {};
    }

    /**
     * Retrieves the ui config for the given application UUID.
     *
     * If no custom config has been registered by an application, the config of the built-in tabstrip will be returned.
     *
     * @param {string} uuid The uuid of the application to bind the window options to
     */
    public getApplicationUIConfig(uuid: string): ApplicationUIConfig {
        return this.mApplicationUIConfigurations[uuid] || ApplicationConfigManager.DEFAULT_CONFIG;
    }

    /**
     * Adds tab window options bound to the uuid
     * @param {string} uuid The uuid of the application to bind the window options to
     * @param {ApplicationUIConfig} config The window options of the application to bind the uuid
     */
    public addApplicationUIConfig(uuid: string, config: ApplicationUIConfig): void {
        if (!this.exists(uuid)) {

            this.mApplicationUIConfigurations[uuid] = config;
            ApplicationConfigManager.onApplicationConfigCreated.emit(uuid, config);
        }
    }

    /**
     * Checks to see if the uuid exists in the container
     * @param uuid The uuid to search for
     */
    public exists(uuid: string): boolean {
        return this.mApplicationUIConfigurations.hasOwnProperty(uuid);
    }

    /**
     * Checks and Compares two UUIDs to see if they have compatible UIs for tabbing.
     * @param {string|ApplicationUIConfig} app1 The first application to compare - either an application UUID, or an application's config
     * @param {string|ApplicationUIConfig} app2 The second application to compare - either an application UUID, or an application's config
     */
    public compareConfigBetweenApplications(app1: string|ApplicationUIConfig, app2: string|ApplicationUIConfig): boolean {
        const config1: ApplicationUIConfig = (typeof app1 === 'string') ? this.getApplicationUIConfig(app1) : app1;
        const config2: ApplicationUIConfig = (typeof app2 === 'string') ? this.getApplicationUIConfig(app2) : app2;

        return config1.url === config2.url;
    }
}<|MERGE_RESOLUTION|>--- conflicted
+++ resolved
@@ -1,8 +1,5 @@
 import {ApplicationUIConfig} from '../../../client/types';
-<<<<<<< HEAD
 import { Signal2 } from '../../Signal';
-=======
->>>>>>> 4463049b
 
 export const DEFAULT_UI_URL = (() => {
     let providerLocation = window.location.href;
@@ -20,16 +17,13 @@
  * Class that handles which application configuration to use for the app and all its child windows
  */
 export class ApplicationConfigManager {
-<<<<<<< HEAD
     public static DEFAULT_CONFIG: ApplicationUIConfig = {url: DEFAULT_UI_URL, height: 60};
 
     /**
      * When an application config is added to the stack
      */
     public static onApplicationConfigCreated: Signal2<string, ApplicationUIConfig> = new Signal2();
-=======
-    private static DEFAULT_CONFIG: ApplicationUIConfig = {url: DEFAULT_UI_URL, height: 60};
->>>>>>> 4463049b
+
 
     /**
      * @private
