
import * as layouts from '../../../client/main';
import {TabProperties, WindowIdentity} from '../../../client/types';

import {TabManager} from './TabManager';

export class Tab {
    /**
     * Contains the HTML Element for the tab.
     */
    private _domNode!: HTMLElement;

    /**
     * Properties to the tab (icon, title)
     */
    private _properties: TabProperties;

    /**
     * ID of the Tab (uuid, name);
     */
    private _ID: WindowIdentity;

    /**
     * Handle to the TabManager
     */
    private _tabManager: TabManager;

    /**
     * Constructor for the Tab class.
     * @param {WindowIdentity} tabID An object containing the uuid, name for the external application/window.
     * @param {TabManager} tabManager Reference to the tab manager handling this tab.
     */
    constructor(tabID: WindowIdentity, tabProperties: TabProperties, tabManager: TabManager) {
        this._ID = tabID;
        this._properties = tabProperties;
        this._tabManager = tabManager;
    }

    /**
     * Initializes the Tab class
     */
    public init(index: number) {
        this._render(index);
    }

    /**
     * Removes the Tab from DOM.
     */
    public remove(): void {
        this._domNode.remove();
    }

    /**
     * Sets the Active class on the Tab DOM.
     */
    public setActive(): void {
        this._domNode.classList.add('active');
    }

    /**
     * Removes the Active class from the Tab DOM.
     */
    public unsetActive(): void {
        this._domNode.classList.remove('active');
    }

    /**
     * Updates the icon of this tab.
     * @param {string} icon The URL to the icon image.
     */
    public updateIcon(icon = ''): void {
        const iconNode = this._domNode.querySelectorAll('.tab-favicon')[0];
        (iconNode as HTMLElement).style.backgroundImage = `url("${icon}")`;

        this._properties.icon = icon;
    }

    /**
     * Updates the text of the tab.
     * @param {string} text Text to update with.
     */
    public updateText(text: string): void {
        const textNode = this._domNode.querySelectorAll('.tab-content')[0];
        (textNode as HTMLElement).textContent = text;

        this._properties.title = text;
    }
    /**
     * Handles the HTML5 DragEvent onStart
     * @param {DragEvent} e DragEvent
     */
    private _onDragStart(e: DragEvent): boolean {
        e.dataTransfer!.effectAllowed = 'move';
<<<<<<< HEAD
        layouts.tabStrip.startDrag(this._ID);
=======
        layouts.tabstrip.startDrag();
>>>>>>> dbe1e413
        return true;
    }

    /**
     * Handles the HTML5 DragEvent onDragEnd
     * @param {DragEvent} e DragEvent
     */
    private _onDragEnd(e: DragEvent): void {
        layouts.tabstrip.endDrag(e, this._ID);
    }

    /**
     * Renders the Tab to the DOM from generation.
     */
    private _render(index: number): void {
        this._domNode = this._generateDOM();
        if (index > this._tabManager.getTabs.length) {
            TabManager.tabContainer.appendChild(this._domNode);
        } else if (index === 0) {
            TabManager.tabContainer.insertAdjacentElement('afterbegin', this._domNode);
        } else {
            const prevTab = this._tabManager.getTabs[index - 1];
            prevTab._domNode.insertAdjacentElement('afterend', this._domNode);
        }

        this.updateText(this._properties.title!);
        this.updateIcon(this._properties.icon!);
    }

    /**
     * Handles all mouseDown events from this Tab DOM.
     * @param {MouseEvent} e MouseEvent
     */
    private _onMouseDownHandler(e: MouseEvent): void {
        this.setActive();

        if ((e.target as Element).className !== 'tab-exit') {
            layouts.tabbing.setActiveTab(this._ID);
        }
    }


    /**
     * Handles all click events from this Tab DOM.
     * @param {MouseEvent} e MouseEvent
     */
    private _onClickHandler(e: MouseEvent): void {
        if ((e.target as Element).className === 'tab-exit') {
            layouts.tabbing.closeTab(this._ID);
        }
    }

    /**
     * Handles all double click events from this Tab DOM.
     * @param {MouseEvent} e MouseEvent
     */
    private _onDblClickHandler(e: MouseEvent): void {
        switch ((e.target as Element).className) {
            case 'tab-content':
            case 'tab-content-wrap': {
                this._handlePropertiesInput();
                break;
            }
            default: { layouts.tabbing.setActiveTab(this._ID); }
        }
    }

    /**
     * Generates the DOM for this tab.
     * @returns {HTMLElement} DOM Node
     */
    private _generateDOM(): HTMLElement {
        // Get tab template from HTML (index.html)
        const tabTemplate: HTMLTemplateElement = (document.getElementById('tab-template') as HTMLTemplateElement)!;
        const tabTemplateDocFrag: DocumentFragment = document.importNode(tabTemplate.content, true);
        const tab: HTMLElement = tabTemplateDocFrag.firstElementChild as HTMLElement;

        // Set the onclick, drag events to top tab DOM.
        tab.onclick = this._onClickHandler.bind(this);
        tab.ondblclick = this._onDblClickHandler.bind(this);
        tab.onmousedown = this._onMouseDownHandler.bind(this);
        tab.addEventListener('dragstart', this._onDragStart.bind(this), true);
        tab.addEventListener('dragend', this._onDragEnd.bind(this), true);

        // Add custom data tags to track tabidentity from DOM
        tab.dataset.name = this._ID.name;
        tab.dataset.uuid = this._ID.uuid;

        return tab;
    }

    /**
     * Creates the input field on the tab and handles events on it.
     */
    private _handlePropertiesInput(): void {
        const textNode: Element = this._domNode.querySelectorAll('.tab-content')[0];
        const textNodeValue: string|null = textNode.textContent;
        textNode.textContent = '';

        const inputNode: HTMLInputElement = document.createElement('input');

        inputNode.value = textNodeValue || '';
        const that = this;
        function _onBlur(): void {
            try {
                inputNode.remove();
                that.updateText(inputNode.value);
                layouts.tabbing.updateTabProperties(
                    {title: inputNode.value},
                    that._ID,
                );
            } catch (e) {
            }
        }

        inputNode.addEventListener('keypress', keyEvent => {
            const key = keyEvent.which || keyEvent.keyCode;
            if (key === 13) {
                _onBlur();
            }
        });

        inputNode.addEventListener('blur', _onBlur.bind(this));

        textNode.insertAdjacentElement('afterbegin', inputNode);
        inputNode.focus();
    }

    /**
     * Returns tab identifier object consisting of UUID, Name
     * @returns {WindowIdentity} {uuid, name}
     */
    public get ID(): WindowIdentity {
        return this._ID;
    }

    /**
     * Returns the DOM Node for the tab
     * @returns {HTMLElement} DOM Node
     */
    public get DOM(): HTMLElement {
        return this._domNode;
    }
}<|MERGE_RESOLUTION|>--- conflicted
+++ resolved
@@ -91,11 +91,7 @@
      */
     private _onDragStart(e: DragEvent): boolean {
         e.dataTransfer!.effectAllowed = 'move';
-<<<<<<< HEAD
-        layouts.tabStrip.startDrag(this._ID);
-=======
-        layouts.tabstrip.startDrag();
->>>>>>> dbe1e413
+        layouts.tabstrip.startDrag(this._ID);
         return true;
     }
 
