--- conflicted
+++ resolved
@@ -3,22 +3,14 @@
 import {WindowDetail, WindowInfo} from 'hadouken-js-adapter/out/types/src/api/system/window';
 import {Identity} from 'hadouken-js-adapter/out/types/src/identity';
 
-<<<<<<< HEAD
-import {CustomData, Layout, LayoutApp, LayoutWindowData, WindowState} from '../../client/types';
+import {CustomData, Layout, LayoutApp, LayoutWindowData, TabBlob, TabIdentifier, WindowState} from '../../client/types';
 import {apiHandler} from '../main';
-=======
-import {CustomData, Layout, LayoutApp, LayoutWindowData, TabBlob, TabIdentifier, WindowState} from '../../client/types';
-import {WindowIdentity} from '../snapanddock/SnapWindow';
->>>>>>> cf32935d
+import {WindowIdentity} from '../model/DesktopWindow';
 import {promiseMap} from '../snapanddock/utils/async';
 import {TabService} from '../tabbing/TabService';
 
 import {getGroup} from './group';
-<<<<<<< HEAD
-import {wasCreatedFromManifest, wasCreatedProgrammatically} from './utils';
-=======
-import {addToWindowObject, inWindowObject, isClientConnection, sendToClient, wasCreatedFromManifest, wasCreatedProgrammatically, WindowObject} from './utils';
->>>>>>> cf32935d
+import {addToWindowObject, inWindowObject, wasCreatedFromManifest, wasCreatedProgrammatically, WindowObject} from './utils';
 
 const deregisteredWindows: WindowObject = {};
 
@@ -29,15 +21,10 @@
 export const getCurrentLayout = async(): Promise<Layout> => {
     // Not yet using monitor info
     const monitorInfo = await fin.System.getMonitorInfo() || {};
-<<<<<<< HEAD
     let tabGroups = await TabService.INSTANCE.getTabSaveInfo();
-    const tabbedWindows: {[uuid: string]: {[name: string]: boolean}} = {};
-=======
-    let tabGroups = await getTabSaveInfo();
     const tabbedWindows: WindowObject = {};
     const newShowingWindows: WindowObject = {};
     const newUntabbedWindows: WindowObject = {};
->>>>>>> cf32935d
 
     if (tabGroups === undefined) {
         tabGroups = [];
