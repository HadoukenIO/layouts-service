--- conflicted
+++ resolved
@@ -4,15 +4,10 @@
 import {WindowInfo as WindowInfo_Window} from 'hadouken-js-adapter/out/types/src/api/window/window';
 import {Identity} from 'hadouken-js-adapter/out/types/src/identity';
 
-<<<<<<< HEAD
-import {CustomData, Layout, LayoutApp, LayoutWindow, TabGroup} from '../../client/types';
-import {apiHandler, config, model, tabService} from '../main';
-=======
 import {WorkspaceAPI} from '../../client/internal';
 import {CustomData, TabGroup, Workspace, WorkspaceApp, WorkspaceWindow} from '../../client/types';
 import {LegacyAPI} from '../APIMessages';
 import {apiHandler, model, tabService} from '../main';
->>>>>>> c8839b53
 import {WindowIdentity} from '../model/DesktopWindow';
 import {promiseMap} from '../snapanddock/utils/async';
 
@@ -37,15 +32,7 @@
     isTabbed: boolean;
 }
 
-<<<<<<< HEAD
-export const getCurrentLayout = async(): Promise<Layout> => {
-=======
-export const deregisterWindow = (identity: WindowIdentity) => {
-    addToWindowObject(identity, deregisteredWindows);
-};
-
 export const getCurrentWorkspace = async(): Promise<Workspace> => {
->>>>>>> c8839b53
     // Not yet using monitor info
     const monitorInfo = await fin.System.getMonitorInfo() || {};
     let tabGroups = await tabService.getTabSaveInfo();
@@ -126,13 +113,9 @@
             adjustSizeOfFormerlyTabbedWindows(mainWinIdentity, formerlyTabbedWindows, mainWindow);
 
             // Filter for deregistered child windows
-<<<<<<< HEAD
             windowInfo.childWindows = windowInfo.childWindows.filter((win: WindowDetail) => {
                 return model.getWindow({uuid, name: win.name}) !== null;
             });
-=======
-            windowInfo.childWindows = windowInfo.childWindows.filter((win: WindowDetail) => !inWindowObject({uuid, name: win.name}, deregisteredWindows));
->>>>>>> c8839b53
 
             // Grab the layout information for the child windows
             const childWindows: WorkspaceWindow[] = await promiseMap(windowInfo.childWindows, async (childWin: WindowDetail) => {
