import {Window} from 'hadouken-js-adapter';
import {ApplicationInfo} from 'hadouken-js-adapter/out/types/src/api/application/application';
import {WindowDetail, WindowInfo as WindowInfo_System} from 'hadouken-js-adapter/out/types/src/api/system/window';
import {WindowInfo as WindowInfo_Window} from 'hadouken-js-adapter/out/types/src/api/window/window';
import {Identity} from 'hadouken-js-adapter/out/types/src/identity';

import {WorkspaceAPI} from '../../client/internal';
import {CustomData, TabGroup, Workspace, WorkspaceApp, WorkspaceWindow} from '../../client/types';
import {LegacyAPI} from '../APIMessages';
import {apiHandler, model, tabService} from '../main';
import {WindowIdentity} from '../model/DesktopWindow';
import {promiseMap} from '../snapanddock/utils/async';

import {getGroup} from './group';
import {addToWindowObject, adjustSizeOfFormerlyTabbedWindows, inWindowObject, parseVersionString, wasCreatedFromManifest, wasCreatedProgrammatically, WindowObject} from './utils';

// This value should be updated any time changes are made to the Workspace schema.
// Major version indicates breaking changes.
export const LAYOUTS_SCHEMA_VERSION = '1.0.0';
export const SCHEMA_MAJOR_VERSION = parseVersionString(LAYOUTS_SCHEMA_VERSION).major;

const deregisteredWindows: WindowObject = {};

/**
 * A subset of LayoutWindow, should refactor to remove the need to duplicate this.
 */
interface WorkspaceWindowData {
    uuid: string;
    isShowing: boolean;
    state: 'normal'|'minimized'|'maximized';
    frame: boolean;
    info: WindowInfo_Window;
    windowGroup: Identity[];
    isTabbed: boolean;
}

export const deregisterWindow = (identity: WindowIdentity) => {
    addToWindowObject(identity, deregisteredWindows);
};

export const getCurrentWorkspace = async(): Promise<Workspace> => {
    // Not yet using monitor info
    const monitorInfo = await fin.System.getMonitorInfo() || {};
    let tabGroups = await tabService.getTabSaveInfo();
    const tabbedWindows: WindowObject = {};
    const formerlyTabbedWindows: WindowObject = {};

    if (tabGroups === undefined) {
        tabGroups = [];
    }

    // Filter out tabGroups with deregistered parents.
    const filteredTabGroups: TabGroup[] = [];

    tabGroups.forEach((tabGroup: TabGroup) => {
        const filteredTabs: WindowIdentity[] = [];
        let activeWindowRemoved = false;

        tabGroup.tabs.forEach((tabWindow: WindowIdentity) => {
            // Filter tabs out if either the window itself or its parent is deregistered from Save and Restore
            const parentIsDeregistered = inWindowObject({uuid: tabWindow.uuid, name: tabWindow.uuid}, deregisteredWindows);
            const windowIsDeregistered = inWindowObject(tabWindow, deregisteredWindows);

            if (parentIsDeregistered || windowIsDeregistered) {
                if (tabGroup.groupInfo.active.uuid === tabWindow.uuid && tabGroup.groupInfo.active.name === tabWindow.name) {
                    activeWindowRemoved = true;
                }
            } else {
                filteredTabs.push(tabWindow);
            }
        });

        // If the active window was removed, set a new window from the group to show
        if (activeWindowRemoved && filteredTabs.length >= 1) {
            const newActiveWindow = filteredTabs[0];
            tabGroup.groupInfo.active = newActiveWindow;
        }

        // If we still have enough windows for a tab group, include it in filteredTabGroups
        if (filteredTabs.length > 1) {
            filteredTabGroups.push({groupInfo: tabGroup.groupInfo, tabs: filteredTabs});
        } else if (filteredTabs.length === 1) {
            addToWindowObject(filteredTabs[0], formerlyTabbedWindows);
        }
    });

    // Populate the tabbedWindows object for easy lookup
    filteredTabGroups.forEach((tabGroup) => {
        tabGroup.tabs.forEach(tabWindow => {
            addToWindowObject(tabWindow, tabbedWindows);
        });
    });

    const apps = await fin.System.getAllWindows();
    const layoutApps: (WorkspaceApp|null)[] = await promiseMap<WindowInfo_System, WorkspaceApp|null>(apps, async (windowInfo: WindowInfo_System) => {
        try {
            const {uuid} = windowInfo;
            const ofApp = await fin.Application.wrap({uuid});

            // If not running, or is service, or is deregistered, not part of layout
            const isRunning = await ofApp.isRunning();
            const hasMainWindow = !!windowInfo.mainWindow.name;
            const isDeregistered = inWindowObject({uuid, name: windowInfo.mainWindow.name}, deregisteredWindows);
            const isService = uuid === fin.Application.me.uuid;
            if (!hasMainWindow || !isRunning || isService || isDeregistered) {
                // Not enough info returned for us to restore this app
                return null;
            }

            const appInfo: ApplicationInfo = await ofApp.getInfo().catch((e: Error) => {
                console.log('Appinfo Error', e);
                return {} as ApplicationInfo;
            });

            // Grab the layout information for the main app window
            const mainOfWin: Window = await ofApp.getWindow();
<<<<<<< HEAD
            const mainWindowLayoutData = await getWorkspaceWindowData(mainOfWin, tabbedWindows);
            const mainWindow: WorkspaceWindow = {...windowInfo.mainWindow, ...mainWindowLayoutData};
=======
            const mainWindowLayoutData = await getLayoutWindowData(mainOfWin, tabbedWindows);
            const mainWindow: LayoutWindow = {...windowInfo.mainWindow, ...mainWindowLayoutData};
            const mainWinIdentity = {uuid, name: mainWindow.name};
            adjustSizeOfFormerlyTabbedWindows(mainWinIdentity, formerlyTabbedWindows, mainWindow);
>>>>>>> d3a14f43

            // Filter for deregistered child windows
            windowInfo.childWindows = windowInfo.childWindows.filter((win: WindowDetail) => !inWindowObject({uuid, name: win.name}, deregisteredWindows));

            // Grab the layout information for the child windows
<<<<<<< HEAD
            const childWindows: WorkspaceWindow[] = await promiseMap(windowInfo.childWindows, async (win: WindowDetail) => {
                const {name} = win;
                const ofWin = await fin.Window.wrap({uuid, name});
                const windowLayoutData = await getWorkspaceWindowData(ofWin, tabbedWindows);
=======
            const childWindows: LayoutWindow[] = await promiseMap(windowInfo.childWindows, async (childWin: WindowDetail) => {
                const {name} = childWin;
                const childWinIdentity = {uuid, name};
                const ofWin = fin.Window.wrapSync(childWinIdentity);
                const windowLayoutData = await getLayoutWindowData(ofWin, tabbedWindows);
                adjustSizeOfFormerlyTabbedWindows(childWinIdentity, formerlyTabbedWindows, childWin);
>>>>>>> d3a14f43

                return {...childWin, ...windowLayoutData};
            });
            if (wasCreatedFromManifest(appInfo, uuid)) {
                delete appInfo.manifest;
                return {mainWindow, childWindows, ...appInfo, uuid, confirmed: false} as WorkspaceApp;
            } else if (wasCreatedProgrammatically(appInfo)) {
                delete appInfo.manifest;
                delete appInfo.manifestUrl;
                return {mainWindow, childWindows, ...appInfo, uuid, confirmed: false} as WorkspaceApp;
            } else {
                console.error('Not saving app, cannot restore:', windowInfo);
                return null;
            }
        } catch (e) {
            console.error('Error adding app to layout', windowInfo, e);
            return null;
        }
    });
    const validApps: WorkspaceApp[] = layoutApps.filter((a): a is WorkspaceApp => !!a);
    console.log('Pre-Layout Save Apps:', apps);
    console.log('Post-Layout Valid Apps:', validApps);

    const layoutObject: Workspace = {type: 'layout', schemaVersion: LAYOUTS_SCHEMA_VERSION, apps: validApps, monitorInfo, tabGroups: filteredTabGroups};

    apiHandler.sendToAll('workspace-generated', layoutObject);

    return layoutObject;
};

// No payload. Just returns the current layout with child windows.
export const generateWorkspace = async(payload: null, identity: Identity): Promise<Workspace> => {
    const preLayout = await getCurrentWorkspace();

    const apps = await promiseMap(preLayout.apps, async (app: WorkspaceApp) => {
        const defaultResponse = {...app};
        if (apiHandler.isClientConnection({uuid: app.uuid, name: app.mainWindow.name})) {
            console.log('Connected application', app.uuid);

            // HOW TO DEAL WITH HUNG REQUEST HERE? RESHAPE IF GET NOTHING BACK?
            let customData: CustomData = undefined;

            // Race between legacyAPI and current API as we don't know which verion the client is running.
            customData = await Promise.race([
                apiHandler.sendToClient<WorkspaceApp, CustomData>({uuid: app.uuid, name: app.uuid}, WorkspaceAPI.GENERATE_HANDLER, app),
                apiHandler.sendToClient<WorkspaceApp, CustomData>({uuid: app.uuid, name: app.uuid}, LegacyAPI.GENERATE_HANDLER, app)
            ]);

            if (!customData) {
                customData = null;
            }
            defaultResponse.customData = customData;
            defaultResponse.confirmed = true;
            return defaultResponse;
        } else {
            return defaultResponse;
        }
    });

    const confirmedLayout = {...preLayout, apps};
    return confirmedLayout;
};

// Grabs all of the necessary layout information for a window. Filters by multiple criteria.
const getWorkspaceWindowData = async(ofWin: Window, tabbedWindows: WindowObject): Promise<WorkspaceWindowData> => {
    const {uuid} = ofWin.identity;
    const identity: WindowIdentity = ofWin.identity as WindowIdentity;
    const info = await ofWin.getInfo();

    const windowGroup = await getGroup(ofWin.identity);
    const filteredWindowGroup: Identity[] = [];
    windowGroup.forEach((windowIdentity) => {
        // Filter window group by checking to see if the window itself or its parent are deregistered. If either of them are, don't include in window group.
        const parentIsDeregistered = inWindowObject({uuid: windowIdentity.uuid, name: windowIdentity.uuid}, deregisteredWindows);
        const windowIsDeregistered = inWindowObject(windowIdentity, deregisteredWindows);
        if (!parentIsDeregistered && !windowIsDeregistered && windowIdentity.uuid !== 'layouts-service') {
            filteredWindowGroup.push(windowIdentity);
        }
    });

    const options = await ofWin.getOptions();
    const desktopWindow = model.getWindow(identity);
    if (desktopWindow === null) {
        throw Error(`No desktop window for window. Name: ${identity.name}, UUID: ${identity.uuid}`);
    }
    const applicationState = desktopWindow.applicationState;

    // If a window is tabbed (based on filtered tabGroups), tab it.
    const isTabbed = inWindowObject(ofWin.identity, tabbedWindows) ? true : false;

<<<<<<< HEAD
    const tmp: WorkspaceWindowData =
        {info, uuid, windowGroup: filteredWindowGroup, frame: applicationState.frame, state: options.state, isTabbed, isShowing: !applicationState.hidden};

=======
>>>>>>> d3a14f43
    return {info, uuid, windowGroup: filteredWindowGroup, frame: applicationState.frame, state: options.state, isTabbed, isShowing: !applicationState.hidden};
};<|MERGE_RESOLUTION|>--- conflicted
+++ resolved
@@ -114,33 +114,21 @@
 
             // Grab the layout information for the main app window
             const mainOfWin: Window = await ofApp.getWindow();
-<<<<<<< HEAD
-            const mainWindowLayoutData = await getWorkspaceWindowData(mainOfWin, tabbedWindows);
+            const mainWindowLayoutData = await getWorkspcaeWindowData(mainOfWin, tabbedWindows);
             const mainWindow: WorkspaceWindow = {...windowInfo.mainWindow, ...mainWindowLayoutData};
-=======
-            const mainWindowLayoutData = await getLayoutWindowData(mainOfWin, tabbedWindows);
-            const mainWindow: LayoutWindow = {...windowInfo.mainWindow, ...mainWindowLayoutData};
             const mainWinIdentity = {uuid, name: mainWindow.name};
             adjustSizeOfFormerlyTabbedWindows(mainWinIdentity, formerlyTabbedWindows, mainWindow);
->>>>>>> d3a14f43
 
             // Filter for deregistered child windows
             windowInfo.childWindows = windowInfo.childWindows.filter((win: WindowDetail) => !inWindowObject({uuid, name: win.name}, deregisteredWindows));
 
             // Grab the layout information for the child windows
-<<<<<<< HEAD
-            const childWindows: WorkspaceWindow[] = await promiseMap(windowInfo.childWindows, async (win: WindowDetail) => {
-                const {name} = win;
-                const ofWin = await fin.Window.wrap({uuid, name});
-                const windowLayoutData = await getWorkspaceWindowData(ofWin, tabbedWindows);
-=======
-            const childWindows: LayoutWindow[] = await promiseMap(windowInfo.childWindows, async (childWin: WindowDetail) => {
+            const childWindows: WorkspaceWindow[] = await promiseMap(windowInfo.childWindows, async (childWin: WindowDetail) => {
                 const {name} = childWin;
                 const childWinIdentity = {uuid, name};
                 const ofWin = fin.Window.wrapSync(childWinIdentity);
-                const windowLayoutData = await getLayoutWindowData(ofWin, tabbedWindows);
+                const windowLayoutData = await getWorkspaceWindowData(ofWin, tabbedWindows);
                 adjustSizeOfFormerlyTabbedWindows(childWinIdentity, formerlyTabbedWindows, childWin);
->>>>>>> d3a14f43
 
                 return {...childWin, ...windowLayoutData};
             });
@@ -231,11 +219,5 @@
     // If a window is tabbed (based on filtered tabGroups), tab it.
     const isTabbed = inWindowObject(ofWin.identity, tabbedWindows) ? true : false;
 
-<<<<<<< HEAD
-    const tmp: WorkspaceWindowData =
-        {info, uuid, windowGroup: filteredWindowGroup, frame: applicationState.frame, state: options.state, isTabbed, isShowing: !applicationState.hidden};
-
-=======
->>>>>>> d3a14f43
     return {info, uuid, windowGroup: filteredWindowGroup, frame: applicationState.frame, state: options.state, isTabbed, isShowing: !applicationState.hidden};
 };