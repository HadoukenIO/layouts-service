--- conflicted
+++ resolved
@@ -3,13 +3,8 @@
 import {ChannelProvider} from 'hadouken-js-adapter/out/types/src/api/interappbus/channel/provider';
 import {Identity} from 'hadouken-js-adapter/out/types/src/identity';
 
-<<<<<<< HEAD
-import {LayoutApp, WindowState} from '../../client/types';
+import {LayoutApp, WindowState, TabIdentifier} from '../../client/types';
 import {TabService} from '../tabbing/TabService';
-=======
-import {LayoutApp, TabIdentifier, WindowState} from '../../client/types';
-import {swapTab} from '../tabbing/SaveAndRestoreAPI';
->>>>>>> 755a49f6
 
 declare var providerChannel: ChannelProvider;
 
@@ -132,11 +127,7 @@
 
     const actualWindow = await fin.Window.wrap({uuid, name});
     actualWindow.on('initialized', async () => {
-<<<<<<< HEAD
-        await TabService.INSTANCE.swapTab(actualWindow.identity, placeholder);
-=======
-        await swapTab(actualWindow.identity as TabIdentifier, placeholder);
->>>>>>> 755a49f6
+        await TabService.INSTANCE.swapTab(actualWindow.identity as TabIdentifier, placeholder);
         placeholder.close();
     });
 
