--- conflicted
+++ resolved
@@ -17,14 +17,8 @@
 		this._window = fin.desktop.Window.wrap(tabID.uuid, tabID.name);
 	}
 
-<<<<<<< HEAD
-	public async init(): Promise<void> {
-		this._initialWindowOptions = await this.getWindowOptions();
-		this._initialWindowBounds = await this.getWindowBounds();
-=======
 	async init() {
 		[this._initialWindowOptions, this._initialWindowBounds] = await Promise.all([this.getWindowOptions(), this.getWindowBounds()]);
->>>>>>> 44ad6fa1
 
 		// @ts-ignore resizeRegion.sides is valid.  Its not in the type file.
 		this.updateWindowOptions({ frame: false, resizeRegion: { sides: { top: false } } });
@@ -32,29 +26,6 @@
 		this._createWindowEventListeners();
 	}
 
-<<<<<<< HEAD
-    public async hide(): Promise<{}> {
-		return new Promise((res, rej) => {
-			this._window.updateOptions(
-				{
-					opacity: 0
-				},
-				res,
-				rej
-			);
-		});
-	}
-
-    public async show(): Promise<{}> {
-		return new Promise((res, rej) => {
-			this._window.updateOptions(
-				{
-					opacity: 1
-				},
-				res,
-				rej
-			);
-=======
 	public async hide() {
 		return this.updateWindowOptions({
 			opacity: 0
@@ -64,11 +35,10 @@
 	public async show() {
 		return this._window.updateOptions({
 			opacity: 1
->>>>>>> 44ad6fa1
 		});
 	}
 
-	public async alignPositionToTabGroup(): Promise<void> {
+	async alignPositionToTabGroup() {
 		const groupWindow = this._tab.tabGroup.window;
 		const groupActiveTab = this._tab.tabGroup.activeTab;
 
@@ -93,7 +63,7 @@
 		// });
 	}
 
-	protected _createWindowEventListeners(): void {
+	protected _createWindowEventListeners() {
 		// TODO: Add Window Close/minimize/maximize etc events.
 
 		this._window.addEventListener("minimized", this._onMinimize.bind(this));
@@ -109,35 +79,35 @@
 		this._window.addEventListener("bounds-changed", this._onBoundsChanged.bind(this));
 	}
 
-	private _onMinimize(): Promise<void> {
-		return this._tabGroup.window.minimizeGroup();
+	private async _onMinimize() {
+		this._tabGroup.window.minimizeGroup();
 	}
 
-	private _onMaximize(): Promise<void> {
-		return this._tabGroup.window.maximizeGroup();
+	private _onMaximize() {
+		this._tabGroup.window.maximizeGroup();
 	}
 
-	private _onRestore(): Promise<void> {
+	private _onRestore() {
 		if (this._tab === this._tabGroup.activeTab) {
-			return this._tabGroup.window.restoreGroup();
+			this._tabGroup.window.restoreGroup();
 		} else {
-			return this._tabGroup.switchTab(this._tab.ID);
+			this._tabGroup.switchTab(this._tab.ID);
 		}
 	}
 
-	private _onClose(): Promise<void> {
-		return this._tabGroup.removeTab(this._tab.ID, false, true);
+	private _onClose() {
+		this._tabGroup.removeTab(this._tab.ID, false, true);
 	}
 
-    private _onFocus(): Promise<void> | void {
+	private _onFocus() {
 		if (this._tab !== this._tabGroup.activeTab) {
-			return this._tabGroup.switchTab(this._tab.ID);
+			this._tabGroup.switchTab(this._tab.ID);
 		}
 
 		this._tabGroup.window.finWindow.bringToFront();
 	}
 
-	private _onBoundsChanged(): void {
+	private _onBoundsChanged() {
 		if (this._tab === this._tabGroup.activeTab) {
 			if (this._tabGroup.window.isMaximized) {
 				console.log("in on bounds changed");
@@ -146,7 +116,7 @@
 		}
 	}
 
-	public get windowOptions(): fin.WindowOptions {
+	get windowOptions() {
 		return this._initialWindowOptions;
 	}
 }