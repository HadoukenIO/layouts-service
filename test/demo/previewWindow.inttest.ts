import {_Window} from 'hadouken-js-adapter/out/types/src/api/window/window';
import * as assert from 'power-assert';
import robot from 'robotjs';

import {CreateWindowData, createWindowTest} from '../demo/utils/createWindowTest';
import {itParameterized} from '../demo/utils/parameterizedTestUtils';
import {assertAdjacent} from '../provider/utils/assertions';
import {delay} from '../provider/utils/delay';
import {dragWindowAndHover} from '../provider/utils/dragWindowAndHover';
import {dragSideToSide} from '../provider/utils/dragWindowTo';
import {getBounds} from '../provider/utils/getBounds';
import {opposite, Side} from '../provider/utils/SideUtils';
import {tabWindowsTogether} from '../provider/utils/tabWindowsTogether';
import {teardown} from '../teardown';
import {Validity, PreviewType} from '../../src/provider/PreviewMap';

import {fin} from './utils/fin';
import {getTabstrip} from './utils/tabServiceUtils';
import {tearoutToOtherTabstrip, tearoutToPoint} from './utils/tabstripUtils';


afterEach(teardown);

interface PreviewTestOptions extends CreateWindowData {
    side: Side;
}

itParameterized(
    'When docking windows, preview window appears on correct side',
    (testOptions: PreviewTestOptions): string => `Preview on ${testOptions.side} side`,
    [
        {frame: true, side: 'top', windowCount: 2},
        {frame: true, side: 'bottom', windowCount: 2},
        {frame: true, side: 'left', windowCount: 2},
        {frame: true, side: 'right', windowCount: 2}
    ],
    createWindowTest(async (context, testOptions: PreviewTestOptions) => {
        const {windows} = context;
        const {side} = testOptions;

<<<<<<< HEAD
        const previewWin: _Window = fin.Window.wrapSync({name: 'successPreview', uuid: 'layouts-service'});
=======
        const previewWin: _Window = await fin.Window.wrap({name: `preview-${PreviewType.SNAP}-${Validity.VALID}`, uuid: 'layouts-service'});
>>>>>>> 29297f0c
        const windowBounds = await Promise.all([getBounds(windows[0]), getBounds(windows[1])]);

        await dragSideToSide(windows[1], opposite(side), windows[0], side, {x: 5, y: 5}, false);

        await assertAdjacent(windows[0], previewWin);
        const previewBounds = await getBounds(previewWin);
        robot.mouseToggle('up');

        assert.strictEqual(windowBounds[1].width, previewBounds.width);
        assert.strictEqual(windowBounds[1].height, previewBounds.height);
    }, {defaultCentered: true, defaultWidth: 250, defaultHeight: 150})
);



interface PreviewResizeTestOptions extends CreateWindowData {
    direction: ['smaller' | 'bigger', 'smaller' | 'bigger'];
    dimension: 'height' | 'width';
}

itParameterized(
    'When docking a window such that the window are resized, preview window appears correct size',
    (testOptions: PreviewResizeTestOptions): string =>
        `Preview resize ${testOptions.dimension} on snap - ${testOptions.direction[0]} to ${testOptions.direction[1]}`,
    [
        {frame: true, dimension: 'height', direction: ['bigger', 'smaller'], windowCount: 2},
        {frame: true, dimension: 'height', direction: ['smaller', 'bigger'], windowCount: 2},
        {frame: true, dimension: 'width', direction: ['bigger', 'smaller'], windowCount: 2},
        {frame: true, dimension: 'width', direction: ['smaller', 'bigger'], windowCount: 2}
    ],
    createWindowTest(async (context, testOptions: PreviewResizeTestOptions) => {
        const {dimension, direction} = testOptions;
        const {windows} = context;

<<<<<<< HEAD
        const previewWin: _Window = fin.Window.wrapSync({name: 'successPreview', uuid: 'layouts-service'});
=======
        const previewWin: _Window = await fin.Window.wrap({name: `preview-${PreviewType.SNAP}-${Validity.VALID}`, uuid: 'layouts-service'});
>>>>>>> 29297f0c
        const windowBounds = await Promise.all([getBounds(windows[0]), getBounds(windows[1])]);

        await windows[1].resizeBy(
            dimension === 'width' ? (direction[0] === 'smaller' ? -50 : 50) : 0,
            dimension === 'height' ? (direction[1] === 'smaller' ? -50 : 50) : 0,
            'top-left'
        );

        dimension === 'height' ? await dragWindowAndHover(windows[1], windowBounds[0].right, windowBounds[0].top) :
            await dragWindowAndHover(windows[1], windowBounds[0].left, windowBounds[0].bottom);

        const previewBounds = await getBounds(previewWin);

        robot.mouseToggle('up');

        assert.strictEqual(previewBounds[dimension], windowBounds[0][dimension]);
    }, {defaultCentered: true, defaultWidth: 250, defaultHeight: 150})
);

itParameterized(
    'When tabbing a window, preview window appears correct size and position',
    (testOptions: CreateWindowData): string => `Preview tab - ${testOptions.windowCount > 2 ? 'tabbed' : 'single'} window`,
    [
        {frame: true, windowCount: 2},
        {frame: true, windowCount: 3}
    ],
    createWindowTest(async (context, testOptions: CreateWindowData) => {
        const {windowCount} = testOptions;
        const {windows} = context;

<<<<<<< HEAD
        const previewWin: _Window = fin.Window.wrapSync({name: 'successPreview', uuid: 'layouts-service'});
=======
        const previewWin: _Window = await fin.Window.wrap({name: `preview-${PreviewType.TAB}-${Validity.VALID}`, uuid: 'layouts-service'});
>>>>>>> 29297f0c
        const windowBounds = await Promise.all([getBounds(windows[0]), getBounds(windows[1])]);

        if (windowCount > 2) {
            // Tab windows together
            await windows[2].moveTo(20, 20);
            await tabWindowsTogether(windows[0], windows[1]);
        }

        await delay(1000);

        await dragWindowAndHover(windowCount > 2 ? windows[2] : windows[1], windowBounds[0].left + 10, windowBounds[0].top + 5);

        const previewBounds = await getBounds(previewWin);

        robot.mouseToggle('up');

        assert.deepEqual(previewBounds, {...windowBounds[0], height: 60, bottom: windowBounds[0].top + previewBounds.height});
    }, {defaultCentered: true, defaultWidth: 250, defaultHeight: 150})
);

itParameterized(
    'When dragging a tab from one window to another, preview window appears correct size and position',
    (testOptions: CreateWindowData): string => `Preview tab drag ${testOptions.windowCount > 3 ? 'tabbed' : 'single'} window`,
    [{frame: true, windowCount: 3}, {frame: true, windowCount: 4}],
    createWindowTest(async (context, testOptions: CreateWindowData) => {
        const {windowCount} = testOptions;
        const {windows} = context;

<<<<<<< HEAD
        const previewWin: _Window = fin.Window.wrapSync({name: 'successPreview', uuid: 'layouts-service'});
=======
        const previewWin: _Window = await fin.Window.wrap({name: `preview-${PreviewType.TAB}-${Validity.VALID}`, uuid: 'layouts-service'});
>>>>>>> 29297f0c

        await windows[0].moveTo(40, 40);
        if (windowCount > 3) await windows[3].moveTo(60, 60);

        const windowBounds = await Promise.all([getBounds(windows[0])]);

        await tabWindowsTogether(windows[1], windows[2]);

        if (windowCount > 3) {
            await tabWindowsTogether(windows[0], windows[3]);
            await tearoutToOtherTabstrip(await getTabstrip(windows[2].identity), 1, await getTabstrip(windows[0].identity), true);
        } else {
            await tearoutToPoint(await getTabstrip(windows[2].identity), 1, {x: windowBounds[0].left + 20, y: windowBounds[0].top + 20}, true);
        }

        const previewBounds = await getBounds(previewWin);
        robot.mouseToggle('up');

        assert.deepEqual(previewBounds, {...windowBounds[0], height: 60, bottom: windowBounds[0].top + previewBounds.height});
    }, {defaultCentered: true, defaultWidth: 250, defaultHeight: 150})
);<|MERGE_RESOLUTION|>--- conflicted
+++ resolved
@@ -38,11 +38,7 @@
         const {windows} = context;
         const {side} = testOptions;
 
-<<<<<<< HEAD
-        const previewWin: _Window = fin.Window.wrapSync({name: 'successPreview', uuid: 'layouts-service'});
-=======
-        const previewWin: _Window = await fin.Window.wrap({name: `preview-${PreviewType.SNAP}-${Validity.VALID}`, uuid: 'layouts-service'});
->>>>>>> 29297f0c
+        const previewWin: _Window = fin.Window.wrapSync({name: `preview-${PreviewType.SNAP}-${Validity.VALID}`, uuid: 'layouts-service'});
         const windowBounds = await Promise.all([getBounds(windows[0]), getBounds(windows[1])]);
 
         await dragSideToSide(windows[1], opposite(side), windows[0], side, {x: 5, y: 5}, false);
@@ -77,11 +73,7 @@
         const {dimension, direction} = testOptions;
         const {windows} = context;
 
-<<<<<<< HEAD
-        const previewWin: _Window = fin.Window.wrapSync({name: 'successPreview', uuid: 'layouts-service'});
-=======
-        const previewWin: _Window = await fin.Window.wrap({name: `preview-${PreviewType.SNAP}-${Validity.VALID}`, uuid: 'layouts-service'});
->>>>>>> 29297f0c
+        const previewWin: _Window = fin.Window.wrapSync({name: `preview-${PreviewType.SNAP}-${Validity.VALID}`, uuid: 'layouts-service'});
         const windowBounds = await Promise.all([getBounds(windows[0]), getBounds(windows[1])]);
 
         await windows[1].resizeBy(
@@ -112,11 +104,7 @@
         const {windowCount} = testOptions;
         const {windows} = context;
 
-<<<<<<< HEAD
-        const previewWin: _Window = fin.Window.wrapSync({name: 'successPreview', uuid: 'layouts-service'});
-=======
-        const previewWin: _Window = await fin.Window.wrap({name: `preview-${PreviewType.TAB}-${Validity.VALID}`, uuid: 'layouts-service'});
->>>>>>> 29297f0c
+        const previewWin: _Window = fin.Window.wrapSync({name: `preview-${PreviewType.TAB}-${Validity.VALID}`, uuid: 'layouts-service'});
         const windowBounds = await Promise.all([getBounds(windows[0]), getBounds(windows[1])]);
 
         if (windowCount > 2) {
@@ -145,11 +133,7 @@
         const {windowCount} = testOptions;
         const {windows} = context;
 
-<<<<<<< HEAD
-        const previewWin: _Window = fin.Window.wrapSync({name: 'successPreview', uuid: 'layouts-service'});
-=======
-        const previewWin: _Window = await fin.Window.wrap({name: `preview-${PreviewType.TAB}-${Validity.VALID}`, uuid: 'layouts-service'});
->>>>>>> 29297f0c
+        const previewWin: _Window = fin.Window.wrapSync({name: `preview-${PreviewType.TAB}-${Validity.VALID}`, uuid: 'layouts-service'});
 
         await windows[0].moveTo(40, 40);
         if (windowCount > 3) await windows[3].moveTo(60, 60);
