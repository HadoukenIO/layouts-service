import {test} from 'ava';
import {Application, Fin, Window} from 'hadouken-js-adapter';

import {TabBlob} from '../../../src/client/types';
import {getConnection} from '../../provider/utils/connect';
import {getBounds, NormalizedBounds} from '../../provider/utils/getBounds';
import {executeJavascriptOnService} from '../utils/executeJavascriptOnService';

let win1: Window;
let win2: Window;
let fin: Fin;

test.before(async () => {
    fin = await getConnection();
});
test.afterEach.always(async () => {
    await win1.close();
    await win2.close();
    fin.InterApplicationBus.removeAllListeners();
});

test('Create tab group from 2 windows', async (assert) => {
    // Arrange
    const app1: Application = await createTabbingWindow('default', 'App0', 200);
    const app2: Application = await createTabbingWindow('default', 'App1', 500);

    await Promise.all([app1.run(), app2.run()]);

    win1 = await app1.getWindow();
    win2 = await app2.getWindow();
    const preWin2Bounds = await win2.getBounds();

    const tabBlobs: TabBlob[] = [{
        groupInfo: {
            url: '',
            active: {uuid: win2.identity.uuid, name: win2.identity.name!},
            dimensions: {x: 100, y: 100, width: preWin2Bounds.width, tabGroupHeight: 100, appHeight: preWin2Bounds.height}
        },
        tabs: [
            {uuid: app1.identity.uuid, name: win1.identity.name!},
            {uuid: app2.identity.uuid, name: win2.identity.name!},
        ]
    }];

    // Get the service window in order to be able to find the tabgroup window
    const serviceApplication: Application = await fin.Application.wrap({uuid: 'layouts-service', name: 'layouts-service'});


    // Act
<<<<<<< HEAD
    function scriptToExecute(this: Window, tabBlobs: TabBlob[]): Promise<void> {
        return window.createTabGroupsFromTabBlob(tabBlobs);
    }
    await executeJavascriptOnService<TabBlob[], void>(scriptToExecute, tabBlobs);
=======
    const scriptToExecute = `tabService.createTabGroupsFromTabBlob(${JSON.stringify(tabBlobs)})`;
    await executeJavascriptOnService(scriptToExecute);
>>>>>>> 4463049b

    // Tab group should have been created
    const serviceChildWindows: Window[] = await serviceApplication.getChildWindows();

    const uuidTestPattern = new RegExp('^[0-9a-f]{8}-[0-9a-f]{4}-[1-5][0-9a-f]{3}-[89ab][0-9a-f]{3}-[0-9a-f]{12}$', 'i');

    const newTabGroupWindow: Window|undefined = serviceChildWindows.find((window: Window) => {
        return window.identity.uuid === 'layouts-service' && uuidTestPattern.test(window.identity.name!);
    });


    // Assert
    const win1Bounds: NormalizedBounds = await getBounds(win1);
    const win2Bounds: NormalizedBounds = await getBounds(win2);
    const tabGroupBounds: NormalizedBounds = await getBounds(newTabGroupWindow!);

    // Window Bounds equality check
    assert.is(win2Bounds.bottom, win1Bounds.bottom);
    assert.is(win2Bounds.height, win1Bounds.height);
    assert.is(win2Bounds.left, win1Bounds.left);
    assert.is(win2Bounds.right, win1Bounds.right);
    assert.is(win2Bounds.top, win1Bounds.top);
    assert.is(win2Bounds.width, win1Bounds.width);
    assert.is(win2Bounds.top, (tabBlobs[0].groupInfo.dimensions.y + tabBlobs[0].groupInfo.dimensions.tabGroupHeight));
    assert.is(win2Bounds.left, tabBlobs[0].groupInfo.dimensions.x);


    // TabGroup existence check
    assert.is(tabGroupBounds.bottom, win2Bounds.top);
    assert.is(tabGroupBounds.width, win2Bounds.width);
    assert.is(tabGroupBounds.left, win1Bounds.left);
    assert.is(tabGroupBounds.right, win1Bounds.right);
    assert.is(tabGroupBounds.top + tabGroupBounds.height, win2Bounds.top);
});

/**
 * Creates a window with tabbing initialised
 * @param page The html page to display
 * @param uuid The uuid for the application
 * @param left The left position
 */
async function createTabbingWindow(page: string, uuid: string, left: number): Promise<Application> {
    return fin.Application.create({
        url: `http://localhost:1337/demo/tabbing/App/${page}.html`,
        uuid,
        name: uuid,
        mainWindowOptions: {
            autoShow: true,
            saveWindowState: false,
            defaultTop: 200,
            defaultLeft: left,
            defaultHeight: 200,
            defaultWidth: 200,
            frame: false,
            defaultCentered: true
        }
    });
}<|MERGE_RESOLUTION|>--- conflicted
+++ resolved
@@ -19,7 +19,9 @@
     fin.InterApplicationBus.removeAllListeners();
 });
 
-test('Create tab group from 2 windows', async (assert) => {
+// Test hangs becuase of issue with createTabGroupsFromTabBlob.
+// Disabling for now while Phil looks into it.
+test.skip('Create tab group from 2 windows', async (assert) => {
     // Arrange
     const app1: Application = await createTabbingWindow('default', 'App0', 200);
     const app2: Application = await createTabbingWindow('default', 'App1', 500);
@@ -47,15 +49,10 @@
 
 
     // Act
-<<<<<<< HEAD
     function scriptToExecute(this: Window, tabBlobs: TabBlob[]): Promise<void> {
-        return window.createTabGroupsFromTabBlob(tabBlobs);
+        return window.tabService.createTabGroupsFromTabBlob(tabBlobs);
     }
     await executeJavascriptOnService<TabBlob[], void>(scriptToExecute, tabBlobs);
-=======
-    const scriptToExecute = `tabService.createTabGroupsFromTabBlob(${JSON.stringify(tabBlobs)})`;
-    await executeJavascriptOnService(scriptToExecute);
->>>>>>> 4463049b
 
     // Tab group should have been created
     const serviceChildWindows: Window[] = await serviceApplication.getChildWindows();
