--- conflicted
+++ resolved
@@ -2,8 +2,8 @@
 import {Application, Fin, Window} from 'hadouken-js-adapter';
 
 import {TabBlob} from '../../../src/client/types';
+import {DesktopTabGroup} from '../../../src/provider/model/DesktopTabGroup';
 import {getConnection} from '../../provider/utils/connect';
-import {delay} from '../../provider/utils/delay';
 import {getBounds, NormalizedBounds} from '../../provider/utils/getBounds';
 import {executeJavascriptOnService} from '../utils/serviceUtils';
 
@@ -20,9 +20,7 @@
     fin.InterApplicationBus.removeAllListeners();
 });
 
-// Test hangs becuase of issue with createTabGroupsFromTabBlob.
-// Disabling for now while Phil looks into it.
-test.skip('Create tab group from 2 windows', async (assert) => {
+test('Create tab group from 2 windows', async (assert) => {
     // Arrange
     const app1: Application = await createTabbingWindow('default', 'App0', 200);
     const app2: Application = await createTabbingWindow('default', 'App1', 500);
@@ -50,17 +48,13 @@
 
 
     // Act
-<<<<<<< HEAD
-    const scriptToExecute = `tabService.createTabGroupsFromTabBlob(${JSON.stringify(tabBlobs)}).then(groups => groups[0].ID)`;
-    const tabGroupId: string = await executeJavascriptOnService(scriptToExecute);
+    function scriptToExecute(this: ProviderWindow, tabBlobs: TabBlob[]): Promise<string> {
+        return this.tabService.createTabGroupsFromTabBlob(tabBlobs).then((addedGroups: DesktopTabGroup[]) => {
+            return addedGroups[0].ID;
+        });
+    }
+    const tabGroupId: string = await executeJavascriptOnService<TabBlob[], string>(scriptToExecute, tabBlobs);
     assert.truthy(tabGroupId);
-    await delay(1000);
-=======
-    function scriptToExecute(this: ProviderWindow, tabBlobs: TabBlob[]): Promise<void> {
-        return this.tabService.createTabGroupsFromTabBlob(tabBlobs);
-    }
-    await executeJavascriptOnService<TabBlob[], void>(scriptToExecute, tabBlobs);
->>>>>>> cdd5f87a
 
     // Tab group should have been created
     const serviceChildWindows: Window[] = await serviceApplication.getChildWindows();
