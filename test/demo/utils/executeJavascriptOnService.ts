<<<<<<< HEAD
import {Fin} from 'hadouken-js-adapter';
import {ChannelClient} from 'hadouken-js-adapter/out/types/src/api/interappbus/channel/client';
=======
import {Fin, Identity} from 'hadouken-js-adapter';
>>>>>>> 4463049b

import {getConnection} from '../../provider/utils/connect';

// tslint:disable-next-line:no-any
type ExecuteResult = any;

/**
 * Executes javascript code on the service
 * @param func
 */
<<<<<<< HEAD
export async function executeJavascriptOnService<T, R>(func: ((data: T) => R), data?: T): Promise<R> {
    const fin: Fin = await getConnection();
    // @ts-ignore Hadouken types are wrong. `channelName` is a valid property
    return fin.InterApplicationBus.Channel.connect({uuid: 'layouts-service', name: 'layouts-service', channelName: 'layouts-provider-testing'})
        .then((channelClient: ChannelClient) => {
            return channelClient.dispatch('execute-javascript', {script: func.toString(), data});
        });
=======
export async function executeJavascriptOnService(script: string): Promise<ExecuteResult> {
    const fin: Fin = await getConnection();
    return new Promise((resolve, reject) => {
        const serviceIdentity: Identity = {uuid: 'layouts-service', name: 'layouts-service'};
        const callback = (message: {success: boolean; result: ExecuteResult; type: string}) => {
            fin.InterApplicationBus.unsubscribe(serviceIdentity, 'executeJavascriptResult', callback);

            if (message.success) {
                let result = message.result;
                try {
                    // Seems IAB strips-out any properties that are undefined - avoid trying to parse invalid value
                    if (message.type !== 'undefined') {
                        result = JSON.parse(result);
                    }
                } catch (e) {
                    console.warn('Expected result to be stringified, but wasn\'t:', result, typeof result);
                }

                resolve(result);
            } else {
                reject(message.result);
            }
        };

        fin.InterApplicationBus.subscribe(serviceIdentity, 'executeJavascriptResult', callback);
        fin.InterApplicationBus.send(serviceIdentity, 'executeJavascript', script);
    });
>>>>>>> 4463049b
}<|MERGE_RESOLUTION|>--- conflicted
+++ resolved
@@ -1,9 +1,6 @@
-<<<<<<< HEAD
+
 import {Fin} from 'hadouken-js-adapter';
 import {ChannelClient} from 'hadouken-js-adapter/out/types/src/api/interappbus/channel/client';
-=======
-import {Fin, Identity} from 'hadouken-js-adapter';
->>>>>>> 4463049b
 
 import {getConnection} from '../../provider/utils/connect';
 
@@ -14,7 +11,6 @@
  * Executes javascript code on the service
  * @param func
  */
-<<<<<<< HEAD
 export async function executeJavascriptOnService<T, R>(func: ((data: T) => R), data?: T): Promise<R> {
     const fin: Fin = await getConnection();
     // @ts-ignore Hadouken types are wrong. `channelName` is a valid property
@@ -22,33 +18,4 @@
         .then((channelClient: ChannelClient) => {
             return channelClient.dispatch('execute-javascript', {script: func.toString(), data});
         });
-=======
-export async function executeJavascriptOnService(script: string): Promise<ExecuteResult> {
-    const fin: Fin = await getConnection();
-    return new Promise((resolve, reject) => {
-        const serviceIdentity: Identity = {uuid: 'layouts-service', name: 'layouts-service'};
-        const callback = (message: {success: boolean; result: ExecuteResult; type: string}) => {
-            fin.InterApplicationBus.unsubscribe(serviceIdentity, 'executeJavascriptResult', callback);
-
-            if (message.success) {
-                let result = message.result;
-                try {
-                    // Seems IAB strips-out any properties that are undefined - avoid trying to parse invalid value
-                    if (message.type !== 'undefined') {
-                        result = JSON.parse(result);
-                    }
-                } catch (e) {
-                    console.warn('Expected result to be stringified, but wasn\'t:', result, typeof result);
-                }
-
-                resolve(result);
-            } else {
-                reject(message.result);
-            }
-        };
-
-        fin.InterApplicationBus.subscribe(serviceIdentity, 'executeJavascriptResult', callback);
-        fin.InterApplicationBus.send(serviceIdentity, 'executeJavascript', script);
-    });
->>>>>>> 4463049b
 }