--- conflicted
+++ resolved
@@ -1,10 +1,5 @@
-<<<<<<< HEAD
 import {Workspace} from '../../../src/client/types';
-=======
 import {test} from 'ava';
-
-import {Layout} from '../../../src/client/types';
->>>>>>> e7fcac86
 import {assertAllContiguous, assertGrouped, assertNotGrouped} from '../../provider/utils/assertions';
 import {createChildWindow} from '../../provider/utils/createChildWindow';
 import {delay} from '../../provider/utils/delay';
@@ -76,13 +71,13 @@
         await initializer.arrangeWindows(windows, arrangement);
         await assertGrouped(t, ...windows);
 
-        const layout: Workspace = await layoutsClient.generateWorkspace();
+        const layout: Workspace = await layoutsClient.Workspaces.generate();
 
         await Promise.all(windows.map(w => fin.Window.wrapSync(w.identity).close()));
         deregisteredApp.close(true);
         await delay(500);
 
-        await layoutsClient.restoreWorkspace(layout);
+        await layoutsClient.Workspaces.restore(layout);
         await delay(500);
 
         await Promise.all(registeredChildren.map(w => assertWindowRestored(t, w.identity.uuid, w.identity.name!)));
