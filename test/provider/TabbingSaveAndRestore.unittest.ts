--- conflicted
+++ resolved
@@ -1,8 +1,4 @@
-<<<<<<< HEAD
 import {TabService} from "../../src/provider/tabbing/TabService";
-=======
-import {getTabSaveInfo} from '../../src/provider/tabbing/SaveAndRestoreAPI';
->>>>>>> 4e5c5630
 
 // tslint:disable:variable-name
 // tslint:disable:no-any
@@ -13,19 +9,11 @@
 
 // TODO need mock fin API (??)
 
-<<<<<<< HEAD
-describe("Tests for save and restore API methods", () => {
-    describe("Tests for getting tabbing info blob", () => {
-        describe("Request to get tab info with tabbing no service", () => {
-            it("should return undefined", async () => {
-                const tabBlob = await TabService.INSTANCE.getTabSaveInfo();
-=======
 describe('Tests for save and restore API methods', () => {
     describe('Tests for getting tabbing info blob', () => {
         describe('Request to get tab info with tabbing no service', () => {
             it('should return undefined', async () => {
-                const tabBlob = await getTabSaveInfo();
->>>>>>> 4e5c5630
+                const tabBlob = await TabService.INSTANCE.getTabSaveInfo();
                 expect(tabBlob).toBeUndefined();
             });
         });
