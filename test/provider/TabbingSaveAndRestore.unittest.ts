--- conflicted
+++ resolved
@@ -1,11 +1,5 @@
-<<<<<<< HEAD
-import {TabService} from "../../src/provider/tabbing/TabService";
 
-// tslint:disable:variable-name
-// tslint:disable:no-any
-=======
 import {tabService} from '../../src/provider/main';
->>>>>>> 4463049b
 
 beforeEach(() => {
     jest.restoreAllMocks();
@@ -17,11 +11,7 @@
     describe('Tests for getting tabbing info blob', () => {
         describe('Request to get tab info with tabbing no service', () => {
             it('should return undefined', async () => {
-<<<<<<< HEAD
-                const tabBlob = await TabService.INSTANCE.getTabSaveInfo();
-=======
                 const tabBlob = await tabService.getTabSaveInfo();
->>>>>>> 4463049b
                 expect(tabBlob).toBeUndefined();
             });
         });
