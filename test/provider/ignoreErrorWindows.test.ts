import {test} from 'ava';
import {Application, Fin} from 'hadouken-js-adapter';
import {_Window} from 'hadouken-js-adapter/out/types/src/api/window/window';

import {WorkspaceAPI} from '../../src/client/internal';
import {Workspace} from '../../src/client/types';
import {sendServiceMessage} from '../demo/utils/serviceUtils';
import {isWindowRegistered} from '../demo/utils/snapServiceUtils';
import {teardown} from '../teardown';

import {getConnection} from './utils/connect';
import {delay} from './utils/delay';

let fin: Fin;
let crashApp: Application|undefined = undefined;

test.before(async t => {
    fin = await getConnection();
});
test.afterEach.always(async t => {
    if (crashApp) {
        crashApp.close(true);
    }

    await teardown(t);
});

test('Error windows are not registered with S&D or Tabbing', async t => {
    crashApp = await fin.Application.create(
        {uuid: 'crash-app-1', name: 'crash-app-1', url: 'http://localhost:1337/test/crash.html', mainWindowOptions: {autoShow: true}});

    // We fire-and-forget since it will crash and may block the test if awaited
    crashApp.run();

    let errorWindow: _Window|undefined = undefined;
    let count = 0;
    // Check every second for the error window and wrap it when it appears
    do {
        // If it takes more than 10 seconds to crash, we will fail the test and break out of the loop.
        if (count++ > 10) {
            t.fail('Error window not found after 10 seconds. App may not have crashed or error window signature may have changed');
            break;
        }
        const allApps = await fin.System.getAllApplications();
        const errorAppInfo = allApps.find(appInfo => appInfo.uuid.startsWith('error-app-'));
        if (errorAppInfo) {
            errorWindow = fin.Window.wrapSync({uuid: errorAppInfo.uuid, name: errorAppInfo.uuid});
        }
        await delay(1000);
    } while (errorWindow === undefined);

    if (errorWindow) {
        t.false(await isWindowRegistered(errorWindow.identity), `Error window with identity "${errorWindow.identity.uuid}" was registered with the service.`);
        await errorWindow.close();
    }
});

test('Error windows are not included in generateLayout', async t => {
    crashApp = await fin.Application.create(
        {uuid: 'crash-app-1', name: 'crash-app-1', url: 'http://localhost:1337/test/crash.html', mainWindowOptions: {autoShow: true}});

    // We fire-and-forget since it will crash and may block the test if awaited
    crashApp.run();

    let errorWindow: _Window|undefined = undefined;
    let count = 0;
    // Check every second for the error window and wrap it when it appears
    do {
        // If it takes more than 10 seconds to crash, we will fail the test and break out of the loop.
        if (count++ > 10) {
            t.fail('Error window not found after 10 seconds. App may not have crashed or error window signature may have changed');
            break;
        }
        const allApps = await fin.System.getAllApplications();
        const errorAppInfo = allApps.find(appInfo => appInfo.uuid.startsWith('error-app-'));
        if (errorAppInfo) {
            errorWindow = fin.Window.wrapSync({uuid: errorAppInfo.uuid, name: errorAppInfo.uuid});
        }
        await delay(1000);
    } while (errorWindow === undefined);

    if (errorWindow) {
        const layout = await sendServiceMessage<undefined, Workspace>(WorkspaceAPI.GENERATE_LAYOUT, undefined);

        t.false(isErrorInLayout(errorWindow.identity.uuid, layout), 'Error window found in generated layout');

        await errorWindow.close();
    }
});

<<<<<<< HEAD
test.afterEach.always(async t => {
    if (crashApp && await crashApp.isRunning()) {
        crashApp.close(true);
    }
});

function isErrorInLayout(errorUuid: string, layout: Workspace) {
=======
function isErrorInLayout(errorUuid: string, layout: Layout) {
>>>>>>> e7fcac86
    return layout.apps.some(app => app.uuid === errorUuid);
}<|MERGE_RESOLUTION|>--- conflicted
+++ resolved
@@ -88,16 +88,6 @@
     }
 });
 
-<<<<<<< HEAD
-test.afterEach.always(async t => {
-    if (crashApp && await crashApp.isRunning()) {
-        crashApp.close(true);
-    }
-});
-
 function isErrorInLayout(errorUuid: string, layout: Workspace) {
-=======
-function isErrorInLayout(errorUuid: string, layout: Layout) {
->>>>>>> e7fcac86
     return layout.apps.some(app => app.uuid === errorUuid);
 }