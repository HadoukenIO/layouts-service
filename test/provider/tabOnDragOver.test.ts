--- conflicted
+++ resolved
@@ -6,12 +6,7 @@
 import {executeJavascriptOnService} from '../demo/utils/serviceUtils';
 import {teardown} from '../teardown';
 
-<<<<<<< HEAD
 import {assertAllMaximized, assertAllNormalState, assertNotTabbed, assertPairTabbed} from './utils/assertions';
-import {getConnection} from './utils/connect';
-=======
-import {assertAllMaximized, assertAllNormalState, assertNotTabbed, assertTabbed} from './utils/assertions';
->>>>>>> 5214bf95
 import {createChildWindow} from './utils/createChildWindow';
 import {delay} from './utils/delay';
 import {dragWindowTo, dragWindowToOtherWindow} from './utils/dragWindowTo';
@@ -94,7 +89,7 @@
 
 test('Drag window over window - window title is displayed in tabstrip', async t => {
     await tabWindowsTogether(wins[0], wins[1]);
-    await assertTabbed(wins[0], wins[1], t);
+    await assertPairTabbed(wins[0], wins[1], t);
 
     const tabTitles = await Promise.all(wins.map(w => getTabTitle(w.identity)));
 
