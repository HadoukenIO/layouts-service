--- conflicted
+++ resolved
@@ -55,16 +55,9 @@
 });
 
 test('Tabset on dragover - basic drop', async t => {
-<<<<<<< HEAD
-    // Drag win1 over win2 to make a tabset
-    await dragWindowToOtherWindow(win1, 'top-left', win2, 'top-left', {x: -20, y: -20});
-    await delay(500);
-
-=======
     // Drag wins[0] over wins[1] to make a tabset
     await dragWindowToOtherWindow(wins[0], 'top-left', wins[1], 'top-left', {x: -20, y: -20});
     await delay(500);
->>>>>>> 4463049b
     // Test that the windows are tabbed
     await assertTabbed(wins[0], wins[1], t);
 });
@@ -189,47 +182,7 @@
     await assertTabbed(wins[0], win3, t);
     await delay(500);
 
-<<<<<<< HEAD
-    await assertTabbed(win3, win2, t);
-});
-=======
     await win3.close();
     await delay(500);
     await assertTabbed(wins[0], wins[1], t);
-});
-
-/**
- * Asserts that two windows are succesfully tabbed together
- * @param t Ava test context against which to assert
- */
-async function assertTabbed(win1: Window, win2: Window, t: GenericTestContext<AnyContext>): Promise<void> {
-    // TODO: Determine if the window is tabbed on the service side.
-
-    await delay(500);
-
-    // Both windows are in the same native openfin group
-    const [group1, group2] = [await win1.getGroup(), await win2.getGroup()];
-    for (let i = 0; i < group1.length; i++) {
-        t.deepEqual(group1[i].identity, group2[i].identity, 'Window native groups are different');
-    }
-
-    // Checks if a tabset window is present in the group (detatched tab check)
-    t.truthy(group1.find((win) => {
-        return win.identity.name!.includes("TABSET-");
-    }),'No tabset window found in openfin group!');
-
-    // Both windows have the same bounds
-    const [bounds1, bounds2] = [await getBounds(win1), await getBounds(win2)];
-    t.deepEqual(bounds1, bounds2, 'Tabbed windows do not have the same bounds');
-}
-
-async function assertNotTabbed(win: Window, t: GenericTestContext<AnyContext>): Promise<void> {
-    // TODO: Determine if the window is tabbed on the service side.
-
-    // Window is native grouped only to the tabstrip
-    const nativeGroup = await win.getGroup();
-
-    // Not grouped to any other windows
-    t.is(nativeGroup.length, 0);
-}
->>>>>>> 4463049b
+});