import {AnyContext, GenericTestContext, test} from 'ava';
import {Fin, Window} from 'hadouken-js-adapter';
import * as robot from 'robotjs';
import {getConnection} from './utils/connect';
import {createChildWindow} from './utils/createChildWindow';
import {delay} from './utils/delay';
import {dragWindowToOtherWindow} from './utils/dragWindowTo';
import {getBounds} from './utils/getBounds';

let fin: Fin;

let wins: Window[] = [];

test.before(async () => {
    fin = await getConnection();
});
test.beforeEach(async () => {
    // Spawn two windows - wins[0] untabbed, wins[1] tabbed.  Any additional windows needed should be created in the test.
    wins[0] = await createChildWindow({
        autoShow: true,
        saveWindowState: false,
        defaultTop: 100,
        defaultLeft: 100,
        defaultHeight: 200,
        defaultWidth: 200,
        url: 'http://localhost:1337/demo/frameless-window.html',
        frame: false
    });
    wins[1] = await createChildWindow({
        autoShow: true,
        saveWindowState: false,
        defaultTop: 300,
        defaultLeft: 400,
        defaultHeight: 200,
        defaultWidth: 200,
        url: 'http://localhost:1337/demo/tabbing/App/default.html',
        frame: true
    });
    await delay(500);
});

test.afterEach.always(async () => {
    // Try and close all the windows.  If the window is already closed then it will throw an error which we catch and ignore.
    await Promise.all(wins.map(win => {
        try {
            return win.close();
        } catch (e) {
            return;
        }
    }));

    wins = [];
});

test('Tabset on dragover - basic drop', async t => {
<<<<<<< HEAD
    // Drag win1 over win2 to make a tabset
    await dragWindowToOtherWindow(win1, 'top-left', win2, 'top-left', {x: -20, y: -20});

=======
    // Drag wins[0] over wins[1] to make a tabset
    await dragWindowToOtherWindow(wins[0], 'top-left', wins[1], 'top-left', {x: -20, y: -20});
    await delay(500);
>>>>>>> 4463049b
    // Test that the windows are tabbed
    await assertTabbed(wins[0], wins[1], t);
});

test('Drop window on tabset', async t => {
    const win3 = await createChildWindow({
        autoShow: true,
        saveWindowState: false,
        defaultTop: 50,
        defaultLeft: 50,
        defaultHeight: 200,
        defaultWidth: 200,
        url: 'http://localhost:1337/demo/tabbing/App/default.html',
        frame: true
    });

    wins.push(win3);

    await dragWindowToOtherWindow(wins[0], 'top-left', wins[1], 'top-left', {x: -20, y: -20});
    await delay(500);
    await dragWindowToOtherWindow(win3, 'top-left', wins[0], 'top-left', {x: -20, y: -20});
    await delay(500);

    await assertTabbed(wins[0], win3, t);
});

test('Tabset on dragover - tearout dropped window', async t => {
    // Drag wins[0] over wins[1] to make a tabset
    await dragWindowToOtherWindow(wins[0], 'top-left', wins[1], 'top-left', {x: -20, y: -20});
    await delay(500);

    // Test that the windows are tabbed
    await assertTabbed(wins[0], wins[1], t);

    await delay(500);

    // Tearout the previously dropped window
    const bounds1 = await getBounds(wins[0]);
    robot.mouseToggle('up');
    robot.moveMouseSmooth(bounds1.right - 50, bounds1.top - 20);
    robot.mouseToggle('down');
    robot.moveMouseSmooth(bounds1.right + 200, bounds1.top + 20);
    robot.mouseToggle('up');

    await delay(500);

    await Promise.all([assertNotTabbed(wins[0], t), assertNotTabbed(wins[1], t)]);
});

test('Tabset on dragover - drop on torn-out dropped window', async t => {
    // Drag wins[0] over wins[1] to make a tabset
    await dragWindowToOtherWindow(wins[0], 'top-left', wins[1], 'top-left', {x: -20, y: -20});
    await delay(500);

    // Test that the windows are tabbed
    await assertTabbed(wins[0], wins[1], t);

    await delay(500);

    // Tearout the previously dropped window
    const bounds1 = await getBounds(wins[0]);
    robot.mouseToggle('up');
    robot.moveMouseSmooth(bounds1.right - 50, bounds1.top - 20);
    robot.mouseToggle('down');
    robot.moveMouseSmooth(bounds1.right + 200, bounds1.top + 20);
    robot.mouseToggle('up');

    await delay(500);

    // Check that the two windows are now in seperate tabgroups
    await Promise.all([assertNotTabbed(wins[0], t), assertNotTabbed(wins[1], t)]);

    // Spawn a third window
    const win3 = await createChildWindow({
        autoShow: true,
        saveWindowState: false,
        defaultTop: 50,
        defaultLeft: 50,
        defaultHeight: 200,
        defaultWidth: 200,
        url: 'http://localhost:1337/demo/frameless-window.html',
        frame: false
    });

    await delay(500);
    // Drag win3 over wins[1] to make a tabset
    await dragWindowToOtherWindow(win3, 'top-left', wins[0], 'top-left', {x: -20, y: -20});
    await delay(500);

    await assertTabbed(win3, wins[0], t);
    wins.push(win3);
});

test('TabGroup destroyed on tab removal (2 tabs - 1)', async t => {
    await dragWindowToOtherWindow(wins[0], 'top-left', wins[1], 'top-left', {x: -20, y: -20});
    await delay(500);
    await assertTabbed(wins[0], wins[1], t);
    await delay(500);

    await wins[0].close();
    await delay(500);
    await assertNotTabbed(wins[1], t);
});

test('TabGroup remains on tab removal (3 tabs - 1)', async t => {
    const win3 = await createChildWindow({
        autoShow: true,
        saveWindowState: false,
        defaultTop: 50,
        defaultLeft: 50,
        defaultHeight: 200,
        defaultWidth: 200,
        url: 'http://localhost:1337/demo/tabbing/App/default.html',
        frame: true
    });

    await dragWindowToOtherWindow(wins[0], 'top-left', wins[1], 'top-left', {x: -20, y: -20});
    await delay(500);
    await dragWindowToOtherWindow(win3, 'top-left', wins[1], 'top-left', {x: -20, y: -20});
    await delay(500);
    await assertTabbed(wins[0], wins[1], t);
    await assertTabbed(wins[0], win3, t);
    await delay(500);

    await win3.close();
    await delay(500);
    await assertTabbed(wins[0], wins[1], t);
});

/**
 * Asserts that two windows are succesfully tabbed together
 * @param t Ava test context against which to assert
 */
async function assertTabbed(win1: Window, win2: Window, t: GenericTestContext<AnyContext>): Promise<void> {
    // TODO: Determine if the window is tabbed on the service side.

    await delay(500);

    // Both windows are in the same native openfin group
    const [group1, group2] = [await win1.getGroup(), await win2.getGroup()];
    for (let i = 0; i < group1.length; i++) {
        t.deepEqual(group1[i].identity, group2[i].identity, 'Window native groups are different');
    }

    // Checks if a tabset window is present in the group (detatched tab check)
    t.truthy(group1.find((win) => {
        return win.identity.name!.includes("TABSET-");
    }),'No tabset window found in openfin group!');

    // Both windows have the same bounds
    const [bounds1, bounds2] = [await getBounds(win1), await getBounds(win2)];
    t.deepEqual(bounds1, bounds2, 'Tabbed windows do not have the same bounds');
}

async function assertNotTabbed(win: Window, t: GenericTestContext<AnyContext>): Promise<void> {
    // TODO: Determine if the window is tabbed on the service side.

    // Window is native grouped only to the tabstrip
    const nativeGroup = await win.getGroup();

    // Not grouped to any other windows
    t.is(nativeGroup.length, 0);
}<|MERGE_RESOLUTION|>--- conflicted
+++ resolved
@@ -53,15 +53,9 @@
 });
 
 test('Tabset on dragover - basic drop', async t => {
-<<<<<<< HEAD
-    // Drag win1 over win2 to make a tabset
-    await dragWindowToOtherWindow(win1, 'top-left', win2, 'top-left', {x: -20, y: -20});
-
-=======
     // Drag wins[0] over wins[1] to make a tabset
     await dragWindowToOtherWindow(wins[0], 'top-left', wins[1], 'top-left', {x: -20, y: -20});
     await delay(500);
->>>>>>> 4463049b
     // Test that the windows are tabbed
     await assertTabbed(wins[0], wins[1], t);
 });
