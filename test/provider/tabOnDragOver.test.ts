import {test} from 'ava';
import {Fin, Window} from 'hadouken-js-adapter';
import * as robot from 'robotjs';

import {assertNotTabbed, assertTabbed} from './utils/assertions';
import {getConnection} from './utils/connect';
import {createChildWindow} from './utils/createChildWindow';
import {delay} from './utils/delay';
import {dragWindowToOtherWindow} from './utils/dragWindowTo';
import {getBounds} from './utils/getBounds';

let fin: Fin;

let wins: Window[] = [];

test.before(async () => {
    fin = await getConnection();
});
test.beforeEach(async () => {
    // Spawn two windows - wins[0] untabbed, wins[1] tabbed.  Any additional windows needed should be created in the test.
    wins[0] = await createChildWindow({
        autoShow: true,
        saveWindowState: false,
        defaultTop: 100,
        defaultLeft: 100,
        defaultHeight: 200,
        defaultWidth: 200,
        url: 'http://localhost:1337/demo/frameless-window.html',
        frame: false
    });
    wins[1] = await createChildWindow({
        autoShow: true,
        saveWindowState: false,
        defaultTop: 300,
        defaultLeft: 400,
        defaultHeight: 200,
        defaultWidth: 200,
        url: 'http://localhost:1337/demo/tabbing/App/default.html',
        frame: true
    });
    await delay(500);
});

test.afterEach.always(async () => {
    // Try and close all the windows.  If the window is already closed then it will throw an error which we catch and ignore.
    await Promise.all(wins.map(win => {
        try {
            return win.close();
        } catch (e) {
            return;
        }
    }));

    wins = [];
});

test('Tabset on dragover - basic drop', async t => {
    // Drag wins[0] over wins[1] to make a tabset
    await dragWindowToOtherWindow(wins[0], 'top-left', wins[1], 'top-left', {x: -20, y: -20});
    await delay(500);
    // Test that the windows are tabbed
    await assertTabbed(wins[0], wins[1], t);
});

test('Drop window on tabset', async t => {
    const win3 = await createChildWindow({
        autoShow: true,
        saveWindowState: false,
        defaultTop: 50,
        defaultLeft: 50,
        defaultHeight: 200,
        defaultWidth: 200,
        url: 'http://localhost:1337/demo/tabbing/App/default.html',
        frame: true
    });

    wins.push(win3);

    await dragWindowToOtherWindow(wins[0], 'top-left', wins[1], 'top-left', {x: -20, y: -20});
    await delay(500);
    await dragWindowToOtherWindow(win3, 'top-left', wins[0], 'top-left', {x: -20, y: -20});
    await delay(500);

    await assertTabbed(wins[0], win3, t);
});

test('Tabset on dragover - tearout dropped window', async t => {
    // Drag wins[0] over wins[1] to make a tabset
    await dragWindowToOtherWindow(wins[0], 'top-left', wins[1], 'top-left', {x: -20, y: -20});
    await delay(500);

    // Test that the windows are tabbed
    await assertTabbed(wins[0], wins[1], t);

    await delay(500);

    // Tearout the previously dropped window
    const bounds1 = await getBounds(wins[0]);
    robot.mouseToggle('up');
    robot.moveMouseSmooth(bounds1.right - 50, bounds1.top - 20);
    robot.mouseToggle('down');
    robot.moveMouseSmooth(bounds1.right + 200, bounds1.top + 20);
    robot.mouseToggle('up');

    await delay(500);

    await Promise.all([assertNotTabbed(wins[0], t), assertNotTabbed(wins[1], t)]);
});

test('Tabset on dragover - drop on torn-out dropped window', async t => {
    // Drag wins[0] over wins[1] to make a tabset
    await dragWindowToOtherWindow(wins[0], 'top-left', wins[1], 'top-left', {x: -20, y: -20});
    await delay(500);

    // Test that the windows are tabbed
    await assertTabbed(wins[0], wins[1], t);

    await delay(500);

    // Tearout the previously dropped window
    const bounds1 = await getBounds(wins[0]);
    robot.mouseToggle('up');
    robot.moveMouseSmooth(bounds1.right - 50, bounds1.top - 20);
    robot.mouseToggle('down');
    robot.moveMouseSmooth(bounds1.right + 200, bounds1.top + 20);
    robot.mouseToggle('up');

    await delay(500);

    // Check that the two windows are now in seperate tabgroups
    await Promise.all([assertNotTabbed(wins[0], t), assertNotTabbed(wins[1], t)]);

    // Spawn a third window
    const win3 = await createChildWindow({
        autoShow: true,
        saveWindowState: false,
        defaultTop: 50,
        defaultLeft: 50,
        defaultHeight: 200,
        defaultWidth: 200,
        url: 'http://localhost:1337/demo/frameless-window.html',
        frame: false
    });

    await delay(500);
    // Drag win3 over wins[1] to make a tabset
    await dragWindowToOtherWindow(win3, 'top-left', wins[0], 'top-left', {x: -20, y: -20});
    await delay(500);

    await assertTabbed(win3, wins[0], t);
    wins.push(win3);
});

test('TabGroup destroyed on tab removal (2 tabs - 1)', async t => {
    await dragWindowToOtherWindow(wins[0], 'top-left', wins[1], 'top-left', {x: -20, y: -20});
    await delay(500);
    await assertTabbed(wins[0], wins[1], t);
    await delay(500);

    await wins[0].close();
    await delay(500);
    await assertNotTabbed(wins[1], t);
});

test('TabGroup remains on tab removal (3 tabs - 1)', async t => {
    const win3 = await createChildWindow({
        autoShow: true,
        saveWindowState: false,
        defaultTop: 50,
        defaultLeft: 50,
        defaultHeight: 200,
        defaultWidth: 200,
        url: 'http://localhost:1337/demo/tabbing/App/default.html',
        frame: true
    });

    await dragWindowToOtherWindow(wins[0], 'top-left', wins[1], 'top-left', {x: -20, y: -20});
    await delay(500);
    await dragWindowToOtherWindow(win3, 'top-left', wins[1], 'top-left', {x: -20, y: -20});
    await delay(500);
    await assertTabbed(wins[0], wins[1], t);
    await assertTabbed(wins[0], win3, t);
    await delay(500);

    await win3.close();
    await delay(500);
    await assertTabbed(wins[0], wins[1], t);
<<<<<<< HEAD
});

/**
 * Asserts that two windows are succesfully tabbed together
 * @param t Ava test context against which to assert
 */
async function assertTabbed(win1: Window, win2: Window, t: GenericTestContext<AnyContext>): Promise<void> {
    // TODO: Determine if the window is tabbed on the service side.

    await delay(500);

    // Both windows are in the same native openfin group
    const [group1, group2] = [await win1.getGroup(), await win2.getGroup()];
    for (let i = 0; i < group1.length; i++) {
        t.deepEqual(group1[i].identity, group2[i].identity, 'Window native groups are different');
    }

    // Checks if a tabset window is present in the group (detatched tab check)
    t.truthy(
        group1.find((win) => {
            return win.identity.name!.includes('TABSET-');
        }),
        'No tabset window found in openfin group!');

    // Both windows have the same bounds
    const [bounds1, bounds2] = [await getBounds(win1), await getBounds(win2)];
    t.deepEqual(bounds1, bounds2, 'Tabbed windows do not have the same bounds');
}

async function assertNotTabbed(win: Window, t: GenericTestContext<AnyContext>): Promise<void> {
    // TODO: Determine if the window is tabbed on the service side.

    // Window is native grouped only to the tabstrip
    const nativeGroup = await win.getGroup();

    // Not grouped to any other windows
    t.is(nativeGroup.length, 0);
}
=======
});
>>>>>>> cdd5f87a
<|MERGE_RESOLUTION|>--- conflicted
+++ resolved
@@ -185,45 +185,4 @@
     await win3.close();
     await delay(500);
     await assertTabbed(wins[0], wins[1], t);
-<<<<<<< HEAD
-});
-
-/**
- * Asserts that two windows are succesfully tabbed together
- * @param t Ava test context against which to assert
- */
-async function assertTabbed(win1: Window, win2: Window, t: GenericTestContext<AnyContext>): Promise<void> {
-    // TODO: Determine if the window is tabbed on the service side.
-
-    await delay(500);
-
-    // Both windows are in the same native openfin group
-    const [group1, group2] = [await win1.getGroup(), await win2.getGroup()];
-    for (let i = 0; i < group1.length; i++) {
-        t.deepEqual(group1[i].identity, group2[i].identity, 'Window native groups are different');
-    }
-
-    // Checks if a tabset window is present in the group (detatched tab check)
-    t.truthy(
-        group1.find((win) => {
-            return win.identity.name!.includes('TABSET-');
-        }),
-        'No tabset window found in openfin group!');
-
-    // Both windows have the same bounds
-    const [bounds1, bounds2] = [await getBounds(win1), await getBounds(win2)];
-    t.deepEqual(bounds1, bounds2, 'Tabbed windows do not have the same bounds');
-}
-
-async function assertNotTabbed(win: Window, t: GenericTestContext<AnyContext>): Promise<void> {
-    // TODO: Determine if the window is tabbed on the service side.
-
-    // Window is native grouped only to the tabstrip
-    const nativeGroup = await win.getGroup();
-
-    // Not grouped to any other windows
-    t.is(nativeGroup.length, 0);
-}
-=======
-});
->>>>>>> cdd5f87a
+});