--- conflicted
+++ resolved
@@ -353,9 +353,7 @@
 
     // Assert group remains
     await assertTabbed(wins[0], wins[1], t);
-<<<<<<< HEAD
-});
-
+});
 
 test('3 tab tabgroup, Tab tearout - should retain tabgroup', async t => {
     const win3 = await createChildWindow({
@@ -449,7 +447,7 @@
 });
 
 
-test('test Tearout tab onto itself - should remain in tabgroup', async t => {
+test('Tearout tab onto itself - should remain in tabgroup', async t => {
     // Create tab group
     await tabWindowsTogether(wins[1], [wins[0]]);
     await assertTabbed(wins[0], wins[1], t);
@@ -465,6 +463,4 @@
 
     // Assert group remains
     await assertTabbed(wins[0], wins[1], t);
-=======
->>>>>>> cdd5f87a
 });