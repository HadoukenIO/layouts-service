import {test} from 'ava';
import {Fin} from 'hadouken-js-adapter';
import {_Window} from 'hadouken-js-adapter/out/types/src/api/window/window';

import {WindowIdentity} from '../../src/provider/model/DesktopWindow';
import {executeJavascriptOnService} from '../demo/utils/serviceUtils';
import {updateTabProperties} from '../demo/utils/tabServiceUtils';

import {getConnection} from './utils/connect';
import {tabWindowsTogether} from './utils/tabWindowsTogether';
import {WindowInitializer} from './utils/WindowInitializer';

let fin: Fin;

let wins: _Window[] = [];

const windowInitializer = new WindowInitializer();

test.before(async () => {
    fin = await getConnection();
});
test.beforeEach(async () => {
    wins = await windowInitializer.initWindows(2);
});

test.afterEach.always(async () => {
    // Try and close all the windows.  If the window is already closed then it will throw an error which we catch and ignore.
    await Promise.all(wins.map(win => {
        return win.close().catch(() => {});
    }));

    wins = [];
});

test('Update Tab Properties - property changes reflected in service', async t => {
    // Drag wins[0] over wins[1] to make a tabset (in valid drop region)
    await tabWindowsTogether(wins[0], wins[1]);

    const newProps = {title: '' + Math.random() * 10, icon: 'http://cdn.openfin.co/favicon.ico'};

    // Update first windows Tab Properties (icon, title);
    await updateTabProperties(wins[0].identity, newProps);

    function remoteFunc(this: ProviderWindow, identity: WindowIdentity) {
        const tabWindow = this.model.getWindow(identity as WindowIdentity);

        //@ts-ignore Accessing private variables in the name of testing.
        return tabWindow.getTabGroup().getTabProperties(tabWindow);
    }

    // Execute remote to fetch our windows tab properties from service.
    const result = await executeJavascriptOnService(remoteFunc, wins[0].identity as WindowIdentity);

    // Assert that the properties we get back are equal to the ones we updated with.
    t.deepEqual(result, newProps);
});

<<<<<<< HEAD

=======
>>>>>>> 14a89b90
/**
 * Cannot access document in Runtime 37+
 *
 * TODO: See if there is an alternate way of testing this.
 */
test.failing('Update Tab Properties - property changes reflected in tabstrip DOM', async t => {
    // Drag wins[0] over wins[1] to make a tabset (in valid drop region)
    await tabWindowsTogether(wins[0], wins[1]);

    const newProps = {title: '' + Math.random() * 10, icon: 'http://cdn.openfin.co/favicon.ico'};

    // Update first windows Tab Properties (icon, title);
    await updateTabProperties(wins[0].identity, newProps);

    function remoteFunc(this: ProviderWindow, identity: WindowIdentity) {
        const tabGroup = this.model.getWindow(identity as WindowIdentity)!.getTabGroup();

        if (tabGroup) {
            //@ts-ignore Accessing private variables in the name of testing.
            const tabDOM: Document = tabGroup._window.window.nativeWindow.document;

            return Array.from(tabDOM.getElementsByClassName('tab-content-wrap')).map((el) => {
                return {
                    title: el.getElementsByClassName('tab-content')[0].textContent,
                    icon: (el.getElementsByClassName('tab-favicon')[0] as HTMLElement).style.backgroundImage
                };
            });
        }

        return [];
    }

    // Execute remote to fetch all tab titles, icons from DOM
    const result = await executeJavascriptOnService(remoteFunc, wins[0].identity as WindowIdentity);

    // Assert that at least one of the tabs match the properties we updated with.
    t.true(result.some(el => el.title === newProps.title && el.icon!.includes(newProps.icon)));
});<|MERGE_RESOLUTION|>--- conflicted
+++ resolved
@@ -55,10 +55,6 @@
     t.deepEqual(result, newProps);
 });
 
-<<<<<<< HEAD
-
-=======
->>>>>>> 14a89b90
 /**
  * Cannot access document in Runtime 37+
  *
