import {TestContext} from 'ava';
import deepEqual from 'fast-deep-equal';
import {Window} from 'hadouken-js-adapter';

import {promiseMap} from '../../../src/provider/snapanddock/utils/async';
import {getTopmostWindow} from '../../demo/utils/modelUtils';
import {getGroupedWindows, getSnapGroupID} from '../../demo/utils/snapServiceUtils';
import {getActiveTab, getTabbedWindows, getTabGroupID} from '../../demo/utils/tabServiceUtils';

import {getBounds, NormalizedBounds} from './getBounds';
import {Win} from './getWindow';
import {isAdjacentTo} from './isAdjacentTo';
import {getContiguousWindows} from './isContiguousGroup';
import {isOverlappedWith} from './isOverlappedWith';
import {Side} from './SideUtils';

/**
 * Assert that the given windows are **all** part of the same snap group.
 */
export async function assertGrouped(t: TestContext, ...windows: Window[]) {
    if (windows.length < 2) {
        throw new Error('Too few windows passed to assertGrouped. Requires at least two windows');
    }
    // Get the native openfin groups for each window
    const groups = await promiseMap(windows, async win => win.getGroup());
    // Check that all of the windows have the same native group
    for (let i = 0; i < groups.length - 1; i++) {
        // If the groups are not the same length skip all other checks and fail immediately.
        if (groups[i].length !== groups[0].length) {
            t.fail(`Window ${i} has a different native group to window 0`);
            break;
        }
        let result = true;
        // Check window-by-window that the groups are the same
        for (let j = 0; j < groups[i].length; j++) {
            result = result && deepEqual(groups[i][j].identity, groups[0][j].identity);
        }
        t.true(result, `Window ${i} has a different native group to window 0`);
    }

    // Both windows are in the same SnapGroup
    const snapGroupIDs = await promiseMap(windows, async win => getSnapGroupID(win.identity));
    for (let i = 0; i < snapGroupIDs.length - 1; i++) {
        t.is(snapGroupIDs[i], snapGroupIDs[0], `Window ${i} has a different snapGroup to window 0`);
    }
}

/**
 * Assert that a given window is not part of a SnapGroup of native window group.
 */
export async function assertNotGrouped(win: Window, t: TestContext) {
    // Window is not native grouped
    const group = await win.getGroup();
    t.is(group.length, 0);

    // Window is alone in it's SnapGroup
    const snapGroup = await getGroupedWindows(win.identity);
    t.is(snapGroup.length, 1);
}

export function assertMoved(bounds1: NormalizedBounds, bounds2: NormalizedBounds, t: TestContext) {
    t.notDeepEqual(bounds1, bounds2);
}

export function assertNotMoved(bounds1: NormalizedBounds, bounds2: NormalizedBounds, t: TestContext) {
    t.deepEqual(bounds1, bounds2);
}

/**
 * Assert that the given windows are part of the same TabGroup.
 */
export async function assertTabbed(win1: Window, win2: Window, t: TestContext): Promise<void> {
    // Get the tabGroup UUID for each window
    const [tabGroupID1, tabGroupID2] = [await getTabGroupID(win1.identity), await getTabGroupID(win2.identity)];

    // Assert that the windows have the same UUID and that is is not null
    t.is(tabGroupID1, tabGroupID2);
    t.not(tabGroupID1, null);

    // Both windows are in the same native openfin group
    const [group1, group2] = [await win1.getGroup(), await win2.getGroup()];
    for (let i = 0; i < group1.length; i++) {
        t.deepEqual(group1[i].identity, group2[i].identity, 'Window native groups are different');
    }

    // Both windows have the same bounds
    const [bounds1, bounds2] = [await getBounds(win1), await getBounds(win2)];
    t.deepEqual(bounds1, bounds2, 'Tabbed windows do not have the same bounds');

    // Both windows are attached to the tabStrip
    const tabStripWindow = group1.find((win: Window) => win.identity.name! === tabGroupID1);
    if (tabStripWindow) {
        await assertAdjacent(t, tabStripWindow, win1, 'bottom');
    } else {
        t.fail('Windows are not native grouped to the tabStrip');
    }
}

/**
 * Assert that the given windows are **all** part of the same tab group.
 */
export async function assertAllTabbed(t: TestContext, ...windows: Window[]): Promise<void> {
    const tabGroupIDs = await promiseMap(windows, async (win: Window) => {
        return getTabGroupID(win.identity);
    });
    for (let i = 0; i < tabGroupIDs.length; i++) {
        t.is(tabGroupIDs[i], tabGroupIDs[0], `Window ${i} is in a different snapGroup to window 0: expected ${tabGroupIDs[0]}, got ${tabGroupIDs[i]}`);
    }
}

/**
 * Assert that a given window is not part of a TabGroup.
 */
export async function assertNotTabbed(win: Window, t: TestContext): Promise<void> {
    // Get the tabGroup ID for the window
    const tabGroupID = await getTabGroupID(win.identity);
    // Untabbed windows will return null
    t.is(tabGroupID, null);
}

/**
 * Assert that two given windows are adjacent. If side is not specified, will check on all sides
 * and pass if any are true.
 */
export async function assertAdjacent(t: TestContext, win1: Win, win2: Win, side?: Side): Promise<void> {
    t.true(await isAdjacentTo(win1, win2, side));
}

/**
 * Will assert that the four windows given to it are adjacent and form a square.
 * Windows are numbered as in the following pattern:
 *   0 1
 *   2 3
 */
export async function assertSquare(t: TestContext, ...windows: Win[]) {
    if (windows.length !== 4) {
        throw new Error(`assertSquare called with incorrect number of windows. Expects: 4, Received: ${windows.length}}`);
    }

    await assertAdjacent(t, windows[0], windows[1], 'right');
    await assertAdjacent(t, windows[0], windows[2], 'bottom');
    await assertAdjacent(t, windows[1], windows[3], 'bottom');
    await assertAdjacent(t, windows[2], windows[3], 'right');
}

/**
 * Assert that some given set of windows are adjacent to eachother in such a way as to
 * form a contiguous set of windows (i.e. no physically disjoint windows)
 */
export async function assertAllContiguous(t: TestContext, windows: Window[]) {
    const actualGroups = await getContiguousWindows(windows);
    if (actualGroups.length > 1 || (actualGroups.length === 1 && actualGroups[0].length !== windows.length)) {
        const expectedGroupsString: string = '[' + windows.map(w => w.identity.uuid + '/' + w.identity.name).join(', ') + ']';
        const actualGroupsString: string = actualGroups.map(g => '[' + g.map(w => w.identity.uuid + '/' + w.identity.name).join(', ') + ']').join('\n ');
        t.fail(`Windows do not form a contiguous group. \nExpected: ${expectedGroupsString} \nActual: ${actualGroupsString}`);
    } else {
        t.pass();
    }
}

<<<<<<< HEAD
/**
 * Assert that the given window is both tabbed and the active tab in its tabset.
 */
export async function assertActiveTab(t: TestContext, window: Window) {
    // For a tab to be active it must be a tab.
    await assertAllTabbed(t, window);

    t.deepEqual(await getActiveTab(window.identity), window.identity);

    // Active tab is not hidden
    t.true(await window.isShowing());
    // Active tab is on top
    const bounds = await getBounds(window);
    t.deepEqual(await getTopmostWindow({x: bounds.left + bounds.width / 2, y: bounds.top + bounds.height / 2}), window.identity, `Active tab not on top.`);
    // All other tabs are hidden
    const tabbedWindows = await getTabbedWindows(window.identity);
    for (const tab of tabbedWindows) {
        if (!deepEqual(tab, window.identity)) {
            t.false(await fin.Window.wrapSync(tab).isShowing());
=======
export async function assertNoOverlap(t: TestContext, windows: Window[]) {
    for (let i = 0; i < windows.length - 1; i++) {
        for (let j = i + 1; j < windows.length; j++) {
            t.false(await isOverlappedWith(windows[i], windows[j]), `Window ${i} is overlapped with window ${j}`);
>>>>>>> 14a89b90
        }
    }
}<|MERGE_RESOLUTION|>--- conflicted
+++ resolved
@@ -158,7 +158,6 @@
     }
 }
 
-<<<<<<< HEAD
 /**
  * Assert that the given window is both tabbed and the active tab in its tabset.
  */
@@ -178,12 +177,14 @@
     for (const tab of tabbedWindows) {
         if (!deepEqual(tab, window.identity)) {
             t.false(await fin.Window.wrapSync(tab).isShowing());
-=======
+        }
+    }
+}
+
 export async function assertNoOverlap(t: TestContext, windows: Window[]) {
     for (let i = 0; i < windows.length - 1; i++) {
         for (let j = i + 1; j < windows.length; j++) {
             t.false(await isOverlappedWith(windows[i], windows[j]), `Window ${i} is overlapped with window ${j}`);
->>>>>>> 14a89b90
         }
     }
 }