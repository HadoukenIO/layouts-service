--- conflicted
+++ resolved
@@ -24,25 +24,9 @@
         const targetTabGroupID = await getTabGroupID(target.identity);
         const windowToTabTabGroupID = await getTabGroupID(windowToTab.identity);
 
-<<<<<<< HEAD
-        if (targetTabGroupID === null || windowToTabTabGroupID === null) {
-            if (retries > 0) {
-                await delay(1000);
-                console.warn(`**** Windows window not tabbed following tabWindowsTogether (${target.identity.uuid}/${target.identity.name}, ${
-                    windowToTab.identity.uuid}/${windowToTab.identity.name}). Retrying`);
-                tabWindowsTogether(target, windowToTab, expectSucceess, retries - 1);
-            } else {
-                console.warn(`**** Windows window not tabbed following tabWindowsTogether (${target.identity.uuid}/${target.identity.name}, ${
-                    windowToTab.identity.uuid}/${windowToTab.identity.name})`);
-
-                console.trace();
-                console.warn(`**************************`);
-            }
-=======
         if (targetTabGroupID === null || windowToTabTabGroupID == null || (targetTabGroupID !== windowToTabTabGroupID)) {
             console.warn(`Windows not tabbed following tabWindowsTogether. Target window: ${target.identity.uuid}/${target.identity.name}, ${
                 targetTabGroupID}. Window to tab: ${windowToTab.identity.uuid}/${windowToTab.identity.name}, ${windowToTabTabGroupID}`);
->>>>>>> c69ce254
         }
     }
 }