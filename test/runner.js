/*
 * Script accepts the following optional parameters:
 * --file-path [String] : Specifies the name of the file containing the tests to run. 
 *     Example: --file-path undock will run tests in the file undock.test.ts
 * --filter [String] : Filters the tests that will be run. 
 *     Valid filter syntax is described in the ava documentation: https://github.com/avajs/ava#running-tests-with-matching-titles.
 *     Example: --filter *vertical* will run all tests containing the word 'vertical'
 * Any other command line parameters will be passed through to ava as-is. 
 *     A list of valid command line parameters can be found in the ava documentation: https://github.com/avajs/ava#cli
 *     NOTE: --match is not supported, use --filter instead
 */

const execa = require('execa');
const os = require('os');
const express = require('express');

const {launch} = require('hadouken-js-adapter');

let port;

<<<<<<< HEAD
let args = process.argv.slice(2);
let testFileName = args.shift() || '*';
let testNameFilter = args.shift();
=======
let testFileName = '*';
let testNameFilter;
let args = process.argv.splice(2);

let fileNameIndex = args.indexOf('--file-name')
if (fileNameIndex > -1) {
    testFileName = args[fileNameIndex + 1];
    args.splice(fileNameIndex, 2);
}
let testFilterIndex = args.indexOf('--filter')
if (testFilterIndex > -1) {
    testNameFilter = args[testFilterIndex + 1];
    args.splice(testFilterIndex, 2);
}

const testCommand = `ava --serial build/test/**/${testFileName}.test.js ${testNameFilter? '--match ' + testNameFilter: ''} ${args.join(' ')}`;
>>>>>>> 4369455c

const cleanup = async res => {
    if (os.platform().match(/^win/)) {
        const cmd = 'taskkill /F /IM openfin.exe /T';
        execa.shellSync(cmd);
    } else {
        const cmd = `lsof -n -i4TCP:${port} | grep LISTEN | awk '{ print $2 }' | xargs kill`;
        execa.shellSync(cmd);
    }
    process.exit((res.failed===true) ? 1 : 0);
}

const fail = err => {
    console.error(err);
    process.exit(1);
}

const run = (...args) => {
    const p = execa(...args)
    p.stdout.pipe(process.stdout)
    p.stderr.pipe(process.stderr)
    return p
}

/**
 * Performs a clean build of the application and tests
 */
async function build() {
    await run('npm', ['run', 'clean']);
    await run('npm', ['run', 'build']);
    await run('tsc', ['-p', 'test', '--skipLibCheck']);
}

/**
 * Starts a local server for hosting the test windows
 */
async function serve() {
    return new Promise((resolve, reject) => {
        const app = express();
        
        app.use(express.static('build'));
        app.use(express.static('res'));
        
        console.log("Starting test server...");
        app.listen(1337, resolve);
    });
}

build()
    .then(() => serve())
    .then(async () => {
        port = await launch({manifestUrl: 'http://localhost:1337/test/app.json'});
        console.log('Openfin running on port ' + port);
        return port
    })
    .catch(fail)
    //Had to restrict pattern to only include 'provider' as we now have a mix of ava and jest based tests.
    //Will need to port one to the other at some point - needs some discussion first.
<<<<<<< HEAD
    .then(OF_PORT => run(`ava --serial build/test/**/${testFileName}.test.js ${testNameFilter? '--match ' + testNameFilter: ''}`, { env: { OF_PORT } }))
=======
    .then(OF_PORT => run(testCommand , { env: { OF_PORT } }))
>>>>>>> 4369455c
    .then(cleanup)
    .catch(cleanup);
    <|MERGE_RESOLUTION|>--- conflicted
+++ resolved
@@ -18,11 +18,6 @@
 
 let port;
 
-<<<<<<< HEAD
-let args = process.argv.slice(2);
-let testFileName = args.shift() || '*';
-let testNameFilter = args.shift();
-=======
 let testFileName = '*';
 let testNameFilter;
 let args = process.argv.splice(2);
@@ -39,7 +34,6 @@
 }
 
 const testCommand = `ava --serial build/test/**/${testFileName}.test.js ${testNameFilter? '--match ' + testNameFilter: ''} ${args.join(' ')}`;
->>>>>>> 4369455c
 
 const cleanup = async res => {
     if (os.platform().match(/^win/)) {
@@ -98,11 +92,7 @@
     .catch(fail)
     //Had to restrict pattern to only include 'provider' as we now have a mix of ava and jest based tests.
     //Will need to port one to the other at some point - needs some discussion first.
-<<<<<<< HEAD
-    .then(OF_PORT => run(`ava --serial build/test/**/${testFileName}.test.js ${testNameFilter? '--match ' + testNameFilter: ''}`, { env: { OF_PORT } }))
-=======
     .then(OF_PORT => run(testCommand , { env: { OF_PORT } }))
->>>>>>> 4369455c
     .then(cleanup)
     .catch(cleanup);
     