--- conflicted
+++ resolved
@@ -86,11 +86,9 @@
         await Promise.all(invalidWindows.map((w: Window) => w.close(true).catch((e) => {
             console.warn(`Window close failed (ignoring) ${w.identity.uuid}/${w.identity.name}:`, e);
         })));
-<<<<<<< HEAD
-        t.log(`${invalidWindows.length} window(s) left over after test: ${invalidWindows.map(w => `${w.identity.uuid}/${w.identity.name}`).join(", ")}`);
-=======
+
         console.warn(`${invalidWindows.length} window(s) left over after test: ${invalidWindows.map(w => `${w.identity.uuid}/${w.identity.name}`).join(", ")}`);
->>>>>>> e49caf38
+
     }
 }
 
@@ -130,19 +128,8 @@
     });
 
     if (msg) {
-<<<<<<< HEAD
-        const isFatal: boolean = msg.split('\n').some(line => {
-            return !(line.startsWith('WARN') || line.startsWith('    '));
-        });
-
-        // Fail test - unless all messages were warnings
-        if (isFatal) {
-            t.log(msg);
-        }
-=======
         // Pass-through debug info from provider
         console.warn(msg);
->>>>>>> e49caf38
 
         // Wait for clean-up to complete
         await delay(5000);
