const CopyWebpackPlugin = require('copy-webpack-plugin');
const path = require('path')

const utils = require('./buildutils');

const outputDir = path.resolve(__dirname, './build');

module.exports = [
    utils.createConfig(`${outputDir}/provider`, './staging/provider/main.js', false, 
        new CopyWebpackPlugin([{ from: './res/provider/provider.html' }]),
        new CopyWebpackPlugin([{ from: './res/provider/tabbing/', to: './tabbing' }]),
        new CopyWebpackPlugin(
        [{
            // Provider temporarily requires an extra plugin to override index.html within provider app.json
            // Will be removed once the RVM supports relative paths within app.json files
            from: 'res/provider/app.json',
            to: '.',
            transform: (content) => {
                const config = JSON.parse(content);
                const newConfig = utils.prepConfig(config, 'http://localhost:1337/provider/provider.html');
                return JSON.stringify(newConfig, null, 4);
            }
        }]
    )),
<<<<<<< HEAD
    createConfig('provider', {tabStrip: './src/provider/tabbing/tabstrip/TabStrip.ts'}, true),
    createConfig('demo', {LayoutsUI: './src/demo/LayoutsUI.ts'}, true, new CopyWebpackPlugin( [{ from: './res/demo' }]) ),
    createConfig('demo', { Snappable: './src/demo/Snappable.ts' }, true),
    createConfig('demo', { CustomUI: './src/demo/tabbing/app/CustomUI.ts' }, false, new CopyWebpackPlugin([{from: './res/demo'}]))
=======
    utils.createConfig(`${outputDir}/provider`, {tabStrip: './staging/provider/tabbing/tabstrip/TabStrip.js'}, false),
    utils.createConfig(`${outputDir}/demo`, {LayoutsUI: './src/demo/LayoutsUI.ts'}, true, new CopyWebpackPlugin( [{ from: './res/demo' }]) ),
    utils.createConfig(`${outputDir}/demo`, {Snappable: './src/demo/Snappable.ts'}, true),
    utils.createConfig(`${outputDir}/demo`, {tabapp: './src/demo/tabapp.ts'}, true)
>>>>>>> 7eb4218a
];
<|MERGE_RESOLUTION|>--- conflicted
+++ resolved
@@ -1,36 +1,29 @@
-const CopyWebpackPlugin = require('copy-webpack-plugin');
-const path = require('path')
-
-const utils = require('./buildutils');
-
-const outputDir = path.resolve(__dirname, './build');
-
-module.exports = [
-    utils.createConfig(`${outputDir}/provider`, './staging/provider/main.js', false, 
-        new CopyWebpackPlugin([{ from: './res/provider/provider.html' }]),
-        new CopyWebpackPlugin([{ from: './res/provider/tabbing/', to: './tabbing' }]),
-        new CopyWebpackPlugin(
-        [{
-            // Provider temporarily requires an extra plugin to override index.html within provider app.json
-            // Will be removed once the RVM supports relative paths within app.json files
-            from: 'res/provider/app.json',
-            to: '.',
-            transform: (content) => {
-                const config = JSON.parse(content);
-                const newConfig = utils.prepConfig(config, 'http://localhost:1337/provider/provider.html');
-                return JSON.stringify(newConfig, null, 4);
-            }
-        }]
-    )),
-<<<<<<< HEAD
-    createConfig('provider', {tabStrip: './src/provider/tabbing/tabstrip/TabStrip.ts'}, true),
-    createConfig('demo', {LayoutsUI: './src/demo/LayoutsUI.ts'}, true, new CopyWebpackPlugin( [{ from: './res/demo' }]) ),
-    createConfig('demo', { Snappable: './src/demo/Snappable.ts' }, true),
-    createConfig('demo', { CustomUI: './src/demo/tabbing/app/CustomUI.ts' }, false, new CopyWebpackPlugin([{from: './res/demo'}]))
-=======
-    utils.createConfig(`${outputDir}/provider`, {tabStrip: './staging/provider/tabbing/tabstrip/TabStrip.js'}, false),
-    utils.createConfig(`${outputDir}/demo`, {LayoutsUI: './src/demo/LayoutsUI.ts'}, true, new CopyWebpackPlugin( [{ from: './res/demo' }]) ),
-    utils.createConfig(`${outputDir}/demo`, {Snappable: './src/demo/Snappable.ts'}, true),
-    utils.createConfig(`${outputDir}/demo`, {tabapp: './src/demo/tabapp.ts'}, true)
->>>>>>> 7eb4218a
-];
+const CopyWebpackPlugin = require('copy-webpack-plugin');
+const path = require('path')
+
+const utils = require('./buildutils');
+
+const outputDir = path.resolve(__dirname, './build');
+
+module.exports = [
+    utils.createConfig(`${outputDir}/provider`, './staging/provider/main.js', false, 
+        new CopyWebpackPlugin([{ from: './res/provider/provider.html' }]),
+        new CopyWebpackPlugin([{ from: './res/provider/tabbing/', to: './tabbing' }]),
+        new CopyWebpackPlugin(
+        [{
+            // Provider temporarily requires an extra plugin to override index.html within provider app.json
+            // Will be removed once the RVM supports relative paths within app.json files
+            from: 'res/provider/app.json',
+            to: '.',
+            transform: (content) => {
+                const config = JSON.parse(content);
+                const newConfig = utils.prepConfig(config, 'http://localhost:1337/provider/provider.html');
+                return JSON.stringify(newConfig, null, 4);
+            }
+        }]
+    )),
+    utils.createConfig(`${outputDir}/provider`, {tabStrip: './staging/provider/tabbing/tabstrip/TabStrip.js'}, false),
+    utils.createConfig(`${outputDir}/demo`, {LayoutsUI: './src/demo/LayoutsUI.ts'}, true, new CopyWebpackPlugin( [{ from: './res/demo' }]) ),
+    utils.createConfig(`${outputDir}/demo`, {Snappable: './src/demo/Snappable.ts'}, true),
+    utils.createConfig(`${outputDir}/demo`, {tabapp: './src/demo/tabapp.ts'}, true)
+];