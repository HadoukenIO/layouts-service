const path = require('path');
const webpack = require('webpack');
const CopyWebpackPlugin = require('copy-webpack-plugin');
const SchemaToDefaultsPlugin = require('./scripts/plugins/SchemaToDefaultsPlugin');
const SchemaToTypeScriptPlugin = require('./scripts/plugins/SchemaToTypeScriptPlugin');

const version = require("./package.json").version;
const outputDir = path.resolve(__dirname, './dist');
const schemaRoot = path.resolve(__dirname, './res/provider/config');
const schemaOutput = path.resolve(__dirname, './gen/provider/config');
const defaultsOutput = path.resolve(__dirname, './gen/provider/config/defaults.json');

/**
 * Import the webpack tools from openfin-service-tooling
 */
const webpackTools = require('openfin-service-tooling').webpackTools;


/**
 * Generate TypeScript definition files from the config schema files.
 * 
 * Generated code is placed inside a top-level 'gen' folder, whose structure mirrors that of 
 * the 'src', 'res' and 'test' folders.
 */
const schemaDefaultsPlugin = new SchemaToDefaultsPlugin({
    outputPath: defaultsOutput,
    input: `${schemaRoot}/layouts-config.schema.json`
});

/**
 * Generate TypeScript definition files from the config schema files.
 * 
 * Generated code is placed inside a top-level 'gen' folder, whose structure mirrors that of 
 * the 'src', 'res' and 'test' folders.
 */
const schemaTypesPlugin = new SchemaToTypeScriptPlugin({
    schemaRoot,
    outputPath: schemaOutput,
    input: [
        `${schemaRoot}/layouts-config.schema.json`,
    ]
});

module.exports = [
    webpackTools.createConfig(`${outputDir}/client`, './src/client/main.ts', {minify: false, isLibrary: true, libraryName: 'OpenFinLayouts'}, webpackTools.versionPlugin),
    webpackTools.createConfig(`${outputDir}/client`, './src/client/main.ts', {minify: true, isLibrary: true, libraryName: 'OpenFinLayouts', outputFilename: "openfin-layouts"}, webpackTools.versionPlugin),
    webpackTools.createConfig(`${outputDir}/provider`, {
        main: './src/provider/main.ts',
<<<<<<< HEAD
        tabStrip: './src/provider/tabbing/tabstrip/main.ts'
    }, undefined, webpackTools.manifestPlugin, webpackTools.versionPlugin, schemaDefaultsPlugin, schemaTypesPlugin),
    webpackTools.createConfig(`${outputDir}/provider`, './src/provider/ServiceWorker.js', {minify: true, outputFilename: "sw"}, webpackTools.versionPlugin),
    webpackTools.createConfig(`${outputDir}/demo`, {
=======
        tabStrip: './src/provider/tabbing/tabstrip/main.ts',
        placeholder: './src/provider/workspaces/placeholder/main.ts'
    }, undefined, manifestPlugin, versionPlugin, schemaDefaultsPlugin, schemaTypesPlugin),
    createConfig(`${outputDir}/provider`, './src/provider/ServiceWorker.js', {minify: true, outputFilename: "sw"}, versionPlugin),
    createConfig(`${outputDir}/demo`, {
>>>>>>> 92efe02e
        LayoutsUI: './src/demo/LayoutsUI.ts',
        testbed: './src/demo/testbed/index.ts',
        popup: './src/demo/popup.ts',
        deregisteredApp: './src/demo/deregisteredApp.ts',
        normalApp: './src/demo/normalApp.ts',
        normalAppHangingRestoreBadChildRestoration: './src/demo/normalAppHangingRestoreBadChildRestoration.ts',
        normalAppHangingRestoreNoReady: './src/demo/normalAppHangingRestoreNoReady.ts',
        saveRestoreTestingApp: './src/demo/saveRestoreTestingApp.ts',
        tabapp1: './src/demo/tabapp1.ts',
        tabapp2: './src/demo/tabapp2.ts'
    }, {isLibrary: true}, webpackTools.versionPlugin)
];
<|MERGE_RESOLUTION|>--- conflicted
+++ resolved
@@ -46,18 +46,11 @@
     webpackTools.createConfig(`${outputDir}/client`, './src/client/main.ts', {minify: true, isLibrary: true, libraryName: 'OpenFinLayouts', outputFilename: "openfin-layouts"}, webpackTools.versionPlugin),
     webpackTools.createConfig(`${outputDir}/provider`, {
         main: './src/provider/main.ts',
-<<<<<<< HEAD
-        tabStrip: './src/provider/tabbing/tabstrip/main.ts'
+        tabStrip: './src/provider/tabbing/tabstrip/main.ts',
+        placeholder: './src/provider/workspaces/placeholder/main.ts'
     }, undefined, webpackTools.manifestPlugin, webpackTools.versionPlugin, schemaDefaultsPlugin, schemaTypesPlugin),
     webpackTools.createConfig(`${outputDir}/provider`, './src/provider/ServiceWorker.js', {minify: true, outputFilename: "sw"}, webpackTools.versionPlugin),
     webpackTools.createConfig(`${outputDir}/demo`, {
-=======
-        tabStrip: './src/provider/tabbing/tabstrip/main.ts',
-        placeholder: './src/provider/workspaces/placeholder/main.ts'
-    }, undefined, manifestPlugin, versionPlugin, schemaDefaultsPlugin, schemaTypesPlugin),
-    createConfig(`${outputDir}/provider`, './src/provider/ServiceWorker.js', {minify: true, outputFilename: "sw"}, versionPlugin),
-    createConfig(`${outputDir}/demo`, {
->>>>>>> 92efe02e
         LayoutsUI: './src/demo/LayoutsUI.ts',
         testbed: './src/demo/testbed/index.ts',
         popup: './src/demo/popup.ts',
@@ -69,4 +62,4 @@
         tabapp1: './src/demo/tabapp1.ts',
         tabapp2: './src/demo/tabapp2.ts'
     }, {isLibrary: true}, webpackTools.versionPlugin)
-];
+];